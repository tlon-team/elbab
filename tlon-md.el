--- conflicted
+++ resolved
@@ -64,8 +64,6 @@
   "End: -->"
   "End of the last line that contains file local variables.")
 
-<<<<<<< HEAD
-=======
 ;;;;; Markdown
 
 ;; We tweak the default value of `markdown-regex-italic' to make it analogoues
@@ -95,7 +93,6 @@
 to allow for capturing multi-line quotes. To get the actual quote only, remove
 them from the captured string as part of the post-processing.")
 
->>>>>>> 5da362e8
 ;;;;; Math
 
 (defconst tlon-md-math-power
