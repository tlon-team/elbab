;;; tlon-tts.el --- Text-to-speech functionality -*- lexical-binding: t -*-

;; Copyright (C) 2024

;; Author: Pablo Stafforini
;; Homepage: https://github.com/tlon-team/tlon
;; Version: 0.1

;; This file is NOT part of GNU Emacs.

;; This program is free software; you can redistribute it and/or modify
;; it under the terms of the GNU General Public License as published by
;; the Free Software Foundation, either version 3 of the License, or
;; (at your option) any later version.
;;
;; This program is distributed in the hope that it will be useful,
;; but WITHOUT ANY WARRANTY; without even the implied warranty of
;; MERCHANTABILITY or FITNESS FOR A PARTICULAR PURPOSE.  See the
;; GNU General Public License for more details.
;;
;; You should have received a copy of the GNU General Public License
;; along with this program.  If not, see <https://www.gnu.org/licenses/>.

;;; Commentary:

;; Text-to-speech functionality.

;;; Code:

(require 'tlon-core)
(require 'tlon-md)

;;;; User options

(defgroup tlon-tts ()
  "Text-to-speech functionality."
  :group 'tlon)

;;;;; Common

(defcustom tlon-tts-global-engine "Microsoft Azure"
  "The TTS engine to use when creating the staging buffer."
  :group 'tlon-tts
  :type '(choice (const :tag "Microsoft Azure" :azure)
		 (const :tag "Google Cloud" :google)
		 (const :tag "Amazon Polly" :polly)
		 (const :tag "OpenAI" :openai)
		 (const :tag "ElevenLabs" :elevenlabs)))

(defcustom tlon-tts-use-alternate-voice nil
  "Whether to use an alternate voice for reading notes, asides, etc."
  :group 'tlon-tts
  :type 'boolean)

(defcustom tlon-tts-delete-file-chunks nil
  "Whether to delete file chunks after they have been merged into the main file."
  :group 'tlon-tts
  :type 'boolean)

;; TODO: it looks like this is not being used; decide what to do about it
(defcustom tlon-tts-prompt
  nil
  "Generic prompt to use in the TTS request.
Selection candidates for each language are listed in `tlon-tts-prompts'."
  :group 'tlon-tts
  :type 'string)

(defconst tlon-tts-prompts
  '(("es" . ("You are a native Spanish speaker. You speak with a neutral Spanish accent."))
    ("en" . ("You are a native English speaker. You speak with a neutral English accent.")))
  "List of prompts to select from in each language.")

;;;;;; `break'

;; Note that, apparently, ElevenLabs *replaces* the pause that the narrator
;; would make without an explicit `break' tag with the duration specified in the
;; tag. This is different from the behavior of other engines, which *add* the
;; duration specified in the tag to the default pause duration.

(defcustom tlon-tts-paragraph-break-duration "0.8s"
  "Duration of the break after a paragraph."
  :group 'tlon-tts
  :type 'string)

(defcustom tlon-tts-listener-cue-break-duration "0.5s"
  "Duration of the break for a listener cue."
  :group 'tlon-tts
  :type 'string)

;;;;; Microsoft Azure

(defcustom tlon-microsoft-azure-audio-settings
  '("audio-24khz-160kbitrate-mono-mp3" . "mp3")
  "Output format and associated extension for the Microsoft Azure TTS service.
Here's a description of the main options:

- `\"audio-24khz-160kbitrate-mono-mp3\"': Offers higher quality due to a higher
  bitrate and sample rate. This means the audio will sound clearer, especially
  for more complex sounds or music. However, the file size will also be larger.

- `\"audio-16khz-64kbitrate-mono-mp3\"': Reduces the bitrate, which will result
  in a smaller file at the cost of lower audio quality. Useful when network
  bandwidth or storage is limited.

- `\"raw-16khz-16bit-mono-pcm\":' Provides raw audio data without compression.
  This is useful if you plan to further process the audio yourself or need
  lossless quality. Note that the files will be significantly larger.

- `\"riff-16khz-16bit-mono-pcm\"': Similar to the RAW format but wrapped in the
  Waveform Audio File Format, which includes headers making it compatible with
  more playback devices and software.

- `\"riff-24khz-16bit-mono-pcm\"': Offers a higher sample rate compared to the
  16kHz versions, which can provide better audio quality at the expense of
  larger file sizes.

For a full list of audio outputs, see
<https://learn.microsoft.com/en-us/azure/ai-services/speech-service/rest-text-to-speech?tabs=streaming#audio-outputs>."
  :group 'tlon-tts
  :type '(cons (string :tag "Name") (string :tag "Extension")))

(defconst tlon-microsoft-azure-audio-choices
  '(("amr-wb-16000hz")
    ("audio-16khz-16bit-32kbps-mono-opus" . "opus")
    ("audio-16khz-32kbitrate-mono-mp3" . "mp3")
    ("audio-16khz-64kbitrate-mono-mp3" . "mp3")
    ("audio-16khz-128kbitrate-mono-mp3" . "mp3")
    ("audio-24khz-16bit-24kbps-mono-opus" . "opus")
    ("audio-24khz-16bit-48kbps-mono-opus" . "opus")
    ("audio-24khz-48kbitrate-mono-mp3" . "mp3")
    ("audio-24khz-96kbitrate-mono-mp3" . "mp3")
    ("audio-24khz-160kbitrate-mono-mp3" . "mp3")
    ("audio-48khz-96kbitrate-mono-mp3" . "mp3")
    ("audio-48khz-192kbitrate-mono-mp3" . "mp3")
    ("ogg-16khz-16bit-mono-opus" . "opus")
    ("ogg-24khz-16bit-mono-opus" . "opus")
    ("ogg-48khz-16bit-mono-opus" . "opus")
    ("raw-8khz-8bit-mono-alaw" . "alaw")
    ("raw-8khz-8bit-mono-mulaw" . "mulaw")
    ("raw-8khz-16bit-mono-pcm" . "pcm")
    ("raw-16khz-16bit-mono-pcm" . "pcm")
    ("raw-16khz-16bit-mono-truesilk" . "sil")
    ("raw-22050hz-16bit-mono-pcm" . "pcm")
    ("raw-24khz-16bit-mono-pcm" . "pcm")
    ("raw-24khz-16bit-mono-truesilk" . "sil")
    ("raw-44100hz-16bit-mono-pcm" . "pcm")
    ("raw-48khz-16bit-mono-pcm" . "pcm")
    ("webm-16khz-16bit-mono-opus" . "opus")
    ("webm-24khz-16bit-24kbps-mono-opus" . "opus")
    ("webm-24khz-16bit-mono-opus" . "opus"))
  "Output format and associated extension for the Microsoft Azure TTS service.")

;;;;; Google Cloud

(defcustom tlon-google-cloud-audio-settings
  '("MP3" . "mp3")
  "Output format and associated extension the Google Cloud TTS service.
The options are:

- `\"MP3\"': MPEG Audio Layer III (lossy). MP3 encoding is a Beta feature and
  only available in v1p1beta1. See the RecognitionConfig reference documentation
  for details.

- `\"FLAC\"': Free Lossless Audio Codec (lossless) 16-bit or 24-bit required
  for streams LINEAR16 Linear PCM Yes 16-bit linear pulse-code modulation (PCM)
  encoding. The header must contain the sample rate.

- `\"MULAW\"': μ-law (lossy). 8-bit PCM encoding.

- `\"AMR\"': Adaptive Multi-Rate Narrowband (lossy). Sample rate must be 8000 Hz.

- `\"AMR_WB\"': Adaptive Multi-Rate Wideband (lossy). Sample rate must be 16000
  Hz.

- `\"OGG_OPUS\"': Opus encoded audio frames in an Ogg container (lossy). Sample
  rate must be one of 8000 Hz, 12000 Hz, 16000 Hz, 24000 Hz, or 48000 Hz.

- `\"SPEEX_WITH_HEADER_BYTE\"': Speex wideband (lossy). Sample rate must be
  16000 Hz.

- `\"WEBM_OPUS\"': WebM Opus (lossy). Sample rate must be one of 8000 Hz, 12000
  Hz, 16000 Hz, 24000 Hz, or 48000 Hz.

For details, see <https://cloud.google.com/speech-to-text/docs/encoding>."
  :group 'tlon-tts
  :type '(cons (string :tag "Name") (string :tag "Extension")))

(defconst tlon-google-cloud-audio-choices
  '(("MP3" . "mp3")
    ("FLAC" . "flac")
    ("MULAW" . "mulaw")
    ("AMR" . "amr")
    ("AMR_WB" . "amr_wb")
    ("OGG_OPUS" . "ogg")
    ("SPEEX_WITH_HEADER_BYTE" . "speex")
    ("WEBM_OPUS" . "webm"))
  "Output format and associated extension for the Google Cloud TTS service.")

;;;;; Amazon Polly

(defcustom tlon-amazon-polly-audio-settings
  '("mp3" . "mp3")
  "Output format and associated extension for the Amazon Polly TTS service.
Admissible values are `\"ogg_vorbis\"', `\"pcm\"' and `\"mp3\"'."
  :group 'tlon-tts
  :type '(cons (string :tag "Name") (string :tag "Extension")))

(defconst tlon-amazon-polly-audio-choices
  '(("mp3" . "mp3")
    ("ogg_vorbis" . "ogg")
    ("pcm" . "pcm"))
  "Output format and associated extension for the Google Cloud TTS service.")

;;;;; OpenAI

;; TODO: check if the OpenAI API allows for different output formats
(defcustom tlon-openai-audio-settings
  '("mp3" . "mp3")
  "Output format and associated extension for the OpenAI TTS service."
  :group 'tlon-tts
  :type '(cons (string :tag "Name") (string :tag "Extension")))

(defcustom tlon-openai-model
  "tts-1-hd"
  "Model to use for the OpenAI TTS.
Options are

- `\"tts-1\"': Standard model. Provides the lowest latency.

- `\"tts-1-hd\"': Higher quality model.

<https://platform.openai.com/docs/guides/text-to-speech/audio-quality>"
  :group 'tlon-tts
  :type 'string)

;;;;; ElevenLabs

(defcustom tlon-elevenlabs-audio-settings
  '("mp3_44100_128" . "mp3")
  "Output format and associated extension for the ElevenLabs TTS service.
The options are:

- `\"mp3_44100_32\"': mp3 with 44.1kHz sample rate at 32kbps.

- `\"mp3_44100_64\"': mp3 with 44.1kHz sample rate at 64kbps.

- `\"mp3_44100_96\"': mp3 with 44.1kHz sample rate at 96kbps.

- `\"mp3_44100_128\"': mp3 with 44.1kHz sample rate at 128kbps.

- `\"mp3_44100_192\"': mp3 with 44.1kHz sample rate at 192kbps. Requires you to
  be subscribed to Creator tier or above.

- `\"pcm_16000\"': PCM format (S16LE) with 16kHz sample rate.

- `\"pcm_22050\"': PCM format (S16LE) with 22.05kHz sample rate.

- `\"pcm_24000\"': PCM format (S16LE) with 24kHz sample rate.

- `\"pcm_44100\"': PCM format (S16LE) with 44.1kHz sample rate. Requires you to
  be subscribed to Pro tier or above.

- `\"ulaw_8000\"': μ-law format (sometimes written mu-law, often approximated as
  u-law) with 8kHz sample rate. Note that this format is commonly used for
  Twilio audio inputs."
  :group 'tlon-tts
  :type '(cons (string :tag "Name") (string :tag "Extension")))

(defconst tlon-elevenlabs-audio-choices
  '(("mp3_44100_32" . "mp3")
    ("mp3_44100_64" . "mp3")
    ("mp3_44100_96" . "mp3")
    ("mp3_44100_128" . "mp3")
    ("mp3_44100_192" . "mp3")
    ("pcm_16000" . "pcm")
    ("pcm_22050" . "pcm")
    ("pcm_24000" . "pcm")
    ("pcm_44100" . "pcm")
    ("ulaw_8000" . "ulaw")))

(defcustom tlon-elevenlabs-model
  "eleven_turbo_v2_5"
  "Model to use for the ElevenLabs TTS.
Options are

- `\"eleven_monolingual_v1\"': \"Our very first model, English v1, set the
  foundation for what's to come. This model was created specifically for English
  and is the smallest and fastest model we offer. Trained on a focused,
  English-only dataset, it quickly became the go-to choice for English-based
  tasks. As our oldest model, it has undergone extensive optimization to ensure
  reliable performance but it is also the most limited and generally the least
  accurate.\"

- `\"eleven_multilingual_v1\"': \"Taking a step towards global access and usage,
  we introduced Multilingual v1 as our second offering. Has been an experimental
  model ever since release. To this day, it still remains in the experimental
  phase. However, it paved the way for the future as we took what we learned to
  improve the next iteration. Multilingual v1 currently supports a range of
  languages.\"

- `\"eleven_multilingual_v2\"': \"Introducing our latest model, Multilingual v2,
  which stands as a testament to our dedication to progress. This model is a
  powerhouse, excelling in stability, language diversity, and accuracy in
  replicating accents and voices. Its speed and agility are remarkable
  considering its size.\"

- `\"eleven_turbo_v2\"': \"Using cutting-edge technology, this is a highly
  optimized model for real-time applications that require very low latency, but
  it still retains the fantastic quality offered in our other models. Even if
  optimized for real-time and more conversational applications, we still
  recommend testing it out for other applications as it is very versatile and
  stable.\ As of 2024-07-15, it does not support multilingual voices.\"

- `\"eleven_turbo_v2_5\"': \"Turbo v2.5 generates human-like text to speech in
  32 languages with low latency. We recommend Turbo v2.5 for users building real
  time, conversational interfaces in non-English languages. It’s 300% faster
  than Multilingual v2 and adds Vietnamese, Hungarian and Swedish to our
  existing 29 languages. A highly optimized model, specifically tailored for
  low-latency applications without sacrificing vocal performance and keeping
  inline with the quality standard that people have come to expect from our
  models.Because of its very optimized nature, it does have slightly lower
  accuracy than multilingual V2 and is missing the style slider, which adds
  latency when used. However, the accuracy is still very good when using a
  properly created instant voice clone, and it is very stable.\"

<https://help.elevenlabs.io/hc/en-us/articles/17883183930129-What-models-do-you-offer-and-what-is-the-difference-between-them>"
  :group 'tlon-tts
  :type 'string)

;;;; Variables

;;;;; Paths

(defconst tlon-dir-tts
  (file-name-concat (tlon-repo-lookup :dir :name "babel-core") "tts/")
  "Directory for files related to text-to-speech functionality.")

(defconst tlon-file-global-abbreviations
  (file-name-concat tlon-dir-tts "abbreviations.json")
  "File with abbreviations.")

(defconst tlon-file-global-phonetic-replacements
  (file-name-concat tlon-dir-tts "phonetic-replacements.json")
  "File with replacements.")

(defconst tlon-file-global-phonetic-transcriptions
  (file-name-concat tlon-dir-tts "phonetic-transcriptions.json")
  "File with phonetic transcriptions.")

;;;;; Staging buffer

(defconst tlon-tts-staging-buffer-formatter
  "%1$sTTS: %s%1$s"
  "Formatter for the name of the staging buffer for TTS processes.
The first placeholder is for the asterisks enclosing the buffer name, which may
or may not need to be escaped. The second placeholder is for the base of the
file name.")

;;;;;; Local variables

(defvar tlon-tts-source)
(defvar tlon-tts-language)
(defvar tlon-tts-engine)
(defvar tlon-tts-audio)
(defvar tlon-tts-voice)
(defvar tlon-tts-voice-id)
(defvar tlon-tts-locale)

(defconst tlon-tts-local-variables-section-start
  "^<!-- Local Variables: -->"
  "Pattern to match the beginning of the local variables section.")

;;;;; SSML tag pairs & patterns

;;;;;; `voice'

(defconst tlon-tts-ssml-double-voice-replace-pattern
  (concat (cdr (tlon-md-format-tag "voice" nil 'get-placeholders))
	  (tlon-md-get-tag-to-fill "voice")
	  (car (tlon-md-format-tag "voice" nil 'get-placeholders)))
  "SSML pattern for voice tag, with 2 voice name placeholders and text placeholder.")

;;;;;; common

(defconst tlon-tts-supported-tags
  `((:tag break
	  :tlon t
	  :polly t
	  :azure t
	  :google t
	  :openai nil
	  :elevenlabs t
	  :if-unsupported remove
	  :replacement (,(tlon-md-get-tag-pattern "break")))
    (:tag emphasis
	  :tlon t
	  :polly nil
	  :azure nil ; https://bit.ly/azure-ssml-emphasis
	  :google t
	  :openai nil
	  :elevenlabs nil ; content is read, but tag is ignored
	  :if-unsupported remove
	  :replacement ,(tlon-md-get-tag-pattern "emphasis"))
    (:tag lang
	  :tlon t
	  :polly t
	  :azure t
	  :google t
	  :openai nil
	  :elevenlabs nil ; content is read, but tag is ignored
	  :if-unsupported remove
	  :replacement ,(tlon-md-get-tag-pattern "lang"))
    (:tag mark
	  :tlon nil
	  :polly t
	  :azure t
	  :google t
	  :openai nil
	  :if-unsupported remove)
    (:tag p
	  :tlon nil
	  :polly t
	  :azure t
	  :google t
	  :openai nil
	  :if-unsupported remove)
    (:tag phoneme
	  :tlon t
	  :polly t
	  :azure nil ; https://bit.ly/azure-ssml-phoneme
	  :google t
	  :openai nil
	  :elevenlabs nil
	  :if-unsupported remove
	  ;; it works with v2 turbo but not with v2 multilingual, and turbo is
	  ;; not currently multilingual
	  ;; <https://elevenlabs.io/docs/speech-synthesis/prompting#pronunciation>
	  :replacement ,(tlon-md-get-tag-pattern "phoneme")
	  ;; TODO: ideally it should be replaced by a mapping from IPA to
	  ;; closest alphabetical equivalent
	  )
    (:tag prosody
	  :tlon nil
	  :polly t ; partial support
	  :azure t
	  :google t
	  :openai nil
	  :if-unsupported remove)
    (:tag s
	  :tlon nil
	  :polly t
	  :azure t
	  :google t
	  :openai nil
	  :if-unsupported remove)
    (:tag say-as
	  :tlon t
	  :polly t ; partial support
	  :azure t
	  :google t
	  :openai nil
	  :elevenlabs nil ; content is sometimes read, sometimes not read
	  :if-unsupported remove
	  :replacement ,(tlon-md-get-tag-pattern "say-as"))
    (:tag speak
	  :tlon t
	  :polly t
	  :azure t
	  :google t
	  :openai nil
	  :elevenlabs t ; I assume so?
	  :if-unsupported remove
	  ;; :replacement ; Do we need a pattern for this tag, given it's only used in the wrapper?
	  )
    (:tag sub
	  :tlon nil
	  :polly t
	  :azure t
	  :google t
	  :openai nil
	  :if-unsupported remove)
    (:tag voice
	  :tlon t
	  :polly nil
	  :azure t
	  :google t
	  :openai nil
	  :elevenlabs nil
	  :if-unsupported chunkify
	  :replacement ,(tlon-md-get-tag-pattern "voice"))
    (:tag w
	  :tlon nil
	  :polly t
	  :azure t
	  :google t
	  :openai nil
	  :if-unsupported remove))
  "SSML tags supported by this package and by various TTS engines.

- Amazon Polly:
  <https://docs.aws.amazon.com/polly/latest/dg/supportedtags.html>.

- Microsoft Azure:

- Google Cloud: <https://cloud.google.com/text-to-speech/docs/ssml>.

- OpenAI:
  <https://community.openai.com/t/what-about-to-implement-ssml-on-the-new-tts-api-service/485686/5>.

- ElevenLabs: <https://elevenlabs.io/docs/speech-synthesis/prompting>. Only two
  tags are explicitly mentioned, so maybe none of the others are supported?

The value of `:replacement' is either a regexp pattern to replace with its
second capture group when removing unsupported tags (via
`tlon-tts-remove-unsupported-tags'), or a cons cell whose car is the replacement
pattern and whose cdr is the the number of the capture group to replace with; if
the cdr is nil, the entire tag is removed. We use the second capture group by
default because that is normally the group containing the text enclosed by the
tag.")

;;;;; Engine settings

;;;;;; Microsoft Azure

(defconst tlon-microsoft-azure-request
  "curl -v --location --request POST 'https://eastus.tts.speech.microsoft.com/cognitiveservices/v1' \
--header 'Ocp-Apim-Subscription-Key: %s' \
--header 'Content-Type: application/ssml+xml' \
--header 'X-Microsoft-OutputFormat: %s' \
--header 'User-Agent: curl' \
--data-raw '%s' \
-o '%4$s'"
  "Curl command to send a request to the Microsoft Azure text-to-speech engine.
The placeholders are: API key, output format, SSML, destination for the audio
file, and destination for the log file.")

(defconst tlon-microsoft-azure-voices
  '((:id "es-US-AlonsoNeural" :language "es" :gender "male" :role "main")
    (:id "es-US-PalomaNeural" :language "es" :gender "female" :role "main")
<<<<<<< HEAD
    (:id "es-CO-GonzaloNeural" :language "es" :gender "male" :role "alternate")
    (:id "es-MX-DaliaNeural" :language "es" :gender "female" :role "alternate")
    (:id "es-CO-SalomeNeural" :language "es" :gender "female")
=======
    (:id "es-CO-GonzaloNeural" :language "es" :gender "male")
    (:id "es-CO-SalomeNeural" :language "es" :gender "female")
    (:id "es-MX-DaliaNeural" :language "es" :gender "female" :role "alternate")
    (:id "es-MX-JorgeNeural" :language "es" :gender "male" :role "alternate")
>>>>>>> cb5796b9
    (:id "es-AR-TomasNeural" :language "es" :gender "male")
    (:id "es-AR-ElenaNeural" :language "es" :gender "female"))
  "Preferred Microsoft Azure voices for different languages.
All the voices in this property list are neural and multilingual, and are the
best male and female voices we were able to identify in each language.

A list of available voices may be found here:
<https://github.com/MicrosoftDocs/azure-docs/blob/main/articles/ai-services/speech-service/includes/language-support/tts.md>.")

(defconst tlon-microsoft-azure-char-limit (* 9 60 14)
  "Maximum number of characters that Microsoft Azure can process per request.
Microsoft Azure can process up to 10 minutes of audio at a time. This estimate
assumes 14 characters per second, and uses nine minutes to err on the safe side.")

(defvar tlon-microsoft-azure-key nil
  "API key for the Microsoft Azure TTS service.")

;;;;;; Google Cloud

(defconst tlon-google-cloud-request
  "curl -H 'Authorization: Bearer %s' \
-H 'x-goog-user-project: api-project-781899662791' \
-H 'Content-Type: application/json; charset=utf-8' \
--data '%s' 'https://texttospeech.googleapis.com/v1/text:synthesize' | jq -r .audioContent | base64 --decode > '%s'"
  "Curl command to send a request to the Google Cloud text-to-speech engine.
The placeholders are: token, JSON payload and destination.")

(defconst tlon-google-cloud-voices
  '((:id "en-US-Studio-Q" :language "en" :gender "male")
    (:id "en-US-Studio-O" :language "en" :gender "female")
    (:id "es-US-Studio-B" :language "es" :gender "male")
    (:id "es-US-Neural2-A" :language "es" :gender "female"))
  "Preferred Google Cloud voices for different languages.
The male voice is a \"studio\" voice, the highest quality voice type currently
offered by Google Cloud. Unfortunately, as of 2024-04-12, Google Cloud does not
offer a female studio voice for Spanish, so we use a \"neural\" voice.

A list of available voices may be found here:
<https://cloud.google.com/text-to-speech/docs/voices>.")

(defconst tlon-google-cloud-char-limit (* 5000 0.9)
  "Maximum number of characters that Google Cloud can process per request.
Google Cloud TTS can process up to 5000 bytes per request. We use a slightly
lower number to err on the safe side.

See <https://cloud.google.com/text-to-speech/quotas>.")

(defvar tlon-google-cloud-key nil
  "API key for the Google Cloud TTS service.")

;;;;;; Amazon Polly

(defconst tlon-amazon-polly-request
  "aws polly synthesize-speech \
    --output-format %s \
    --voice-id %s \
    --engine neural \
    --text-type ssml \
    --text '<speak>%s</speak>' \
    --region %s \
    '%s'"
  "AWS command to synthesize speech using Amazon Polly.
The placeholders are: output format, voice ID, SSML, region, and destination
file.")

(defconst tlon-amazon-polly-voices
  '((:id "Joanna" :language "en" :gender "female")
    (:id "Matthew" :language "en" :gender "male")
    (:id "Lupe" :language "es" :gender "female")
    (:id "Pedro" :language "es" :gender "male"))
  "Preferred Amazon Polly voices for different languages.
Joanna and Matthew are some of the available Polly voices for English.")

(defconst tlon-amazon-polly-char-limit (* 1500 0.9)
  "Maximum number of characters that Amazon Polly can process per request.
The limit for Amazon Polly is 1500 characters but using a slightly lower number
to err on the safe side.")

(defvar tlon-amazon-polly-region "us-east-1"
  "Default AWS region for Amazon Polly requests.")

;;;;;; OpenAI

(defconst tlon-openai-tts-request
  "curl https://api.openai.com/v1/audio/speech \
  -H \"Authorization: Bearer %s\" \
  -H \"Content-Type: application/json\" \
  -d '{
    \"model\": \"%s\",
    \"input\": \"%s\",
    \"voice\": \"%s\"
  }' \
  --output '%s'"
  "Curl command to send a request to the OpenAI text-to-speech engine.
The placeholders are the API key, the TTS model, the text to be synthesized, the
voice, and the file destination.")

(defconst tlon-openai-voices
  '((:id "echo" :language "es" :gender "male")
    (:id "nova" :language "es" :gender "female"))
  "Preferred OpenAI voices for different languages.
All the voices in this property list are neural and multilingual, and are the
best male and female voices we were able to identify in each language.

A list of available voices may be found here:
<https://platform.openai.com/docs/guides/text-to-speech>.")

(defconst tlon-openai-char-limit (* 4096 0.9)
  "Maximum number of characters that OpenAI can process per request.
OpenAI can process up to 4096 bytes per request. We use a slightly
lower number to err on the safe side.

See <https://help.openai.com/en/articles/8555505-tts-api#h_273e638099>.")

(defvar tlon-openai-key nil
  "API key for OpenAI TTS service.")

;;;;;; ElevenLabs

(defconst tlon-elevenlabs-voices
  '((:name "Brian" :id "rncjssM0aAEg1ApKehUP" :language "multilingual" :gender "male")
    (:name "Bruce" :id "qUqZ27WoGID6BUp35xTV" :language "multilingual" :gender "male" :role "main")
    (:name "Hades" :id "y3uxYtdWYpmzg8Wwx2k3" :language "multilingual" :gender "male")
    (:name "Michael" :id "8mLUlN9GCPCERe4bI7Wx" :language "multilingual" :gender "male" :role "alternate")
    (:name "Neal" :id "6JpiWMuXFTicEyWjwDLn" :language "multilingual" :gender "male")
    (:name "Amelia" :id "Lpn2A60EAsgGCWjFue20" :language "multilingual" :gender "female" :role "alternate")
    (:name "Victoria" :id "lm0dJr2LmYD4zn0kFH9E" :language "multilingual" :gender "female" :role "main"))
  "Preferred ElevenLabs voices for different languages.
A list of available voices may be found here:
<https://elevenlabs.io/app/voice-library>. To get information about the voices,
including the voice ID, run `tlon-tts-elevenlabs-get-voices'.")

(defconst tlon-elevenlabs-char-limit (* 5000 0.9)
  "Maximum number of characters that Elevenlabs can process per request.
Elevenlabs can process up to 5000 characters per request. We use a slightly
lower number to err on the safe side.

See <https://elevenlabs.io/app/subscription> (scroll down to \"Frequently asked
questions\").")

(defconst tlon-elevenlabs-tts-url
  "https://api.elevenlabs.io/v1/text-to-speech/%s/stream?output_format=%s"
  "Base URL for the ElevenLabs TTS API.")

(defvar tlon-elevenlabs-key nil
  "API key for the ElevenLabs TTS service.")

;;;;; Engines

(defconst tlon-tts-engines
  `((:name "Microsoft Azure"
	   :voices-var tlon-microsoft-azure-voices
	   :audio-var tlon-microsoft-azure-audio-settings
	   :choices-var ,tlon-microsoft-azure-audio-choices
	   :request-fun tlon-tts-microsoft-azure-make-request
	   :char-limit ,tlon-microsoft-azure-char-limit
	   :property :azure)
    (:name "Google Cloud"
	   :voices-var tlon-google-cloud-voices
	   :audio-var tlon-google-cloud-audio-settings
	   :choices-var ,tlon-google-cloud-audio-choices
	   :request-fun tlon-tts-google-cloud-make-request
	   :char-limit ,tlon-google-cloud-char-limit
	   :property :google)
    (:name "Amazon Polly"
	   :voices-var tlon-amazon-polly-voices
	   :audio-var tlon-amazon-polly-audio-settings
	   :choices-var ,tlon-amazon-polly-audio-choices
	   :request-fun tlon-tts-amazon-polly-make-request
	   :char-limit ,tlon-amazon-polly-char-limit
	   :property :polly)
    (:name "OpenAI"
	   :voices-var tlon-openai-voices
	   :audio-var tlon-openai-audio-settings
	   :request-fun tlon-tts-openai-make-request
	   :char-limit ,tlon-openai-char-limit
	   :property :openai)
    (:name "ElevenLabs"
	   :voices-var tlon-elevenlabs-voices
	   :audio-var tlon-elevenlabs-audio-settings
	   :choices-var ,tlon-elevenlabs-audio-choices
	   :request-fun tlon-tts-elevenlabs-make-request
	   :char-limit ,tlon-elevenlabs-char-limit
	   :property :elevenlabs))
  "Text-to-speech engines and associated properties.")

;; needs to use double quotes for Azure, but maybe single quotes for Google Cloud?
;; cannot be in single quotes because the entire string is itself enclosed in single quotes
(defconst tlon-ssml-wrapper
  (mapcar (lambda (service)
	    (cons service
		  (format "<speak version=\"1.0\" xmlns=\"http://www.w3.org/2001/10/synthesis\" xml:lang=\"%%s\">%s</speak>"
			  (tlon-md-return-tag "voice" '("%s") "%s" 'get-values))))
	  '("Microsoft Azure" "Google Cloud"))
  "SSML wrapper for the TTS request.")

;;;;; `ffmpeg'

(defconst tlon-tts-ffmpeg-convert
  "ffmpeg -i \"%s\" -acodec libmp3lame -ar 44100 -b:a 128k -ac 1 \"%s\""
  "Command to convert an audio file to MP3 format with settings optimized for tts.
The first placeholder is the input file, and the second is the output file.")

;;;;; Report

(defconst tlon-tts-report-buffer-name
  "*TTS Report*"
  "The name of the TTS report buffer.")

(defconst tlon-tts-maybe-chemical-symbol
  "</SmallCaps><sub>"
  "Pattern that may match a chemical symbol.")

;;;;; Links

(defconst tlon-tts-self-referential-link
  '(("en" . ("here" . "here (in the text there is a link here pointing to a web page)"))
    ("es" . ("aquí" . "aquí (en el texto hay un enlace que apunta a una página web)"))
    ("fr" . ("ici" . "ici (dans le texte, il y a un lien qui pointe vers une page web)"))
    ("de" . ("hier" . "hier (im Text gibt es einen Link, der auf eine Webseite zeigt)"))
    ("it" . ("qui" . "qui (nel testo c'è un link che punta a una pagina web)"))
    ("pt" . ("aqui" . "aqui (no texto há um link que aponta para uma página web)")))
  "List of self-referential link texts and replacements.")

;;;;; Tables

(defconst tlon-tts-table-cell
  "\\(?: .*?|\\)"
  "Regular expression to match a table cell.")

(defconst tlon-tts-table-row
  (format "\\(?:^|%s+\n\\)" tlon-tts-table-cell)
  "Regular expression to match a table row.")

(defconst tlon-tts-table-pattern
  (format "\\(?1:%s+\\)" tlon-tts-table-row)
  "Regular expression to match a table.")

(defconst tlon-tts-table-separator
  "|\\(?: ?-+ ?|\\)+\n"
  "Regular expression to match the separator between table rows.")

(defconst tlon-tts-table-header
  (format "\\(?1:%s\\)%s" tlon-tts-table-row tlon-tts-table-separator)
  "Regular expression to match a table header.
The expression matches the header followed by the separator, capturing the
former in group 1.")

;;;;; Numbers

(defconst tlon-tts-regular-exponent-pattern
  '(("es" . "a la %s")
    ("en" . "to the power of %s"))
  "Pattern for regular exponents.")

(defconst tlon-tts-irregular-exponents
  '((2 . (("es" . "al cuadrado")
	  ("en" . "squared")))
    (3 . (("es" . "al cubo")
	  ("en" . "cubed")))
    (4 . (("es" . "a la cuarta")))
    (5 . (("es" . "a la quinta")))
    (6 . (("es" . "a la sexta")))
    (7 . (("es" . "a la séptima")))
    (8 . (("es" . "a la octava")))
    (9 . (("es" . "a la novena"))))
  "List of exponents and their irregular verbal equivalents.")

(defconst tlon-tts-80000
  '(("en" . "Eighty thousand")
    ("es" . "Ochenta mil")
    ("pt" . "Oitenta mil")
    ("fr" . "Quatre-vingt mille")
    ("de" . "Achtzigtausend")
    ("it" . "Ottantamila"))
  "The number 80000 in different languages.")

;;;;; Currencies

(defconst tlon-tts-currencies
  '(("₿" . (("en" . ("bitcoin" . "bitcoins"))
	    ("es" . ("bitcoin" . "bitcoins"))))
    ("Ξ" . (("en" . ("ether" . "ether"))
	    ("es" . ("éter" . "éter"))))
    ("£" . (("en" . ("pound" . "pounds"))
	    ("es" . ("libra" . "libras"))))
    ("₪" . (("en" . ("shekel" . "shekels"))
	    ("es" . ("séquel" . "séqueles")))) ; https://www.fundeu.es/recomendacion/shekel-shequel-sekel-sequel/
    ("₹" . (("en" . ("rupee" . "rupees"))
	    ("es" . ("rupia" . "rupias"))))
    ("¥" . (("en" . ("yen" . "yens"))
	    ("es" . ("yen" . "yenes"))))
    ("$" . (("en" . ("dollar" . "dollars"))
	    ("es" . ("dólar" . "dólares")))))
  "Currency symbols and their associated three-letter codes.")

;;;;; Tag sections

(defconst tlon-tts-tag-section-names
  '(("es" . "\\(?:más información\\|entradas relacionadas\\|enlaces externos\\)")
    ("en" . "\\(?:further readong\\|related entries\\|external links\\)"))
  "Names of the sections to be removed in each language.")

(defconst tlon-tts-tag-section-patterns
  (let ((format-string "^\\(?1:## %s\\(?:\\(.\\|\n\\)**\\)\\)"))
    (mapcar (lambda (pair)
	      (let ((lang (car pair))
		    (names (cdr pair)))
		(cons lang (format format-string names))))
	    tlon-tts-tag-section-names))
  "Match the name of a section to be removed until the end of the buffer.")

;;;;; File-local variables

;;;;;; File variables

;; These are the file-local variables whose values we read from the source files

(defvar-local tlon-local-abbreviations '()
  "Local abbreviations and their spoken equivalent.")

(defvar-local tlon-local-replacements '()
  "Local replacements.")

(defvar-local tlon-tts-voice-chunks '()
  "List of voice chunk data.
Each element is a cons cell where the car is the begin position of the voice
chunk and the cdr voice to be used to narrate this chunk.")

;;;;;; Chunk processing

;; TODO: decide if they should be file-local variables
(defvar tlon-tts-chunks nil
  "Chunks of text to be narrated.
The value of this variable is used for debugging purposes. Hence it is not unset
at the end of the TTS process.")

(defvar tlon-tts-chunks-to-process 0
  "Number of chunks left to process.")

(defvar tlon-tts-unprocessed-chunk-files nil
  "The chunks to process in the current TTS session.")

;;;;;; Local abbrevs

;; These are the variables that store the file-local variable values for a particular tts session
;; TODO: decide if they should also be file-local

(defvar tlon-local-abbreviations-for-session '()
  "Value of `tlon-local-abbreviations' for the file being processed.")

(defvar tlon-local-replacements-for-session '()
  "Value of `tlon-local-replacements' for the file being processed.")

;;;;; Listener cues

(defconst tlon-tts-cue-delimiter
  ""
  "Delimiter for listener cues.")

(defconst tlon-tts-listener-cues
  '((aside
     ("en" "Aside." . "\nEnd of the aside.")
     ("es" "Inciso." . "\nFin del inciso.")
     ("fr" "Incise." . "\nFin de l'incise.")
     ("de" "Beiseite." . "\nEnde des Beiseites.")
     ("it" "Parentesi." . "\nFine della parentesi."))
    (blockquote
     ("en" "Quote." . "\nEnd of quote.")
     ("es" "Cita." . "\nFin de la cita.")
     ("fr" "Citation." . "\nFin de la citation.")
     ("de" "Zitat." . "\nEnde des Zitats.")
     ("it" "Citazione." . "\nFine della citazione."))
    (heading
     ("en" "Heading." . "")
     ("es" "Sección." ."")
     ("fr" "Titre." . "")
     ("de" "Überschrift." . "")
     ("it" "Titolo." . ""))
    (image
     ("en" "There’s an image here." . "\nEnd of image.")
     ("es" "Aquí hay una imagen." . "\nFin de la imagen.")
     ("fr" "Il y a une image ici." . "\nFin de l'image.")
     ("de" "Hier ist ein Bild." . "\nEnde des Bildes.")
     ("it" "C'è un'immagine qui." . "\nFine dell'immagine."))
    (image-caption
     ("en" . " The image is followed by a caption that reads: ")
     ("es" . " A la imagen le sigue una leyenda que dice: ")
     ("fr" . " L'image est suivie d'une légende qui dit: ")
     ("de" . " Das Bild wird von einer Bildunterschrift gefolgt, die lautet: ")
     ("it" . " L'immagine è seguita da una didascalia che recita: "))
    (note
     ("en" "Note." . "\nEnd of the note.")
     ("es" "Nota." . "\nFin de la nota.")
     ("fr" "Note." . "\nFin de la note.")
     ("de" "Anmerkung." . "\nEnde der Anmerkung.")
     ("it" "Nota." . "\nFine della nota."))
    (owid
     ("en" "Chart." . "\nEnd of chart.")
     ("es" "Cuadro." . "\nFin del cuadro.")
     ("fr" "Tableau." . "\nFin du tableau.")
     ("de" "Diagramm." . "\nEnde des Diagramms.")
     ("it" "Grafico." . "\nFine del grafico."))
    (quote
     ("en" "(quote)" . "(End of quote)")
     ("es" "(cita)" . "(Fin de la cita)")
     ("fr" "(citation)" . "(Fin de la citation)")
     ("de" "(Zitat)" . "(Ende des Zitats)")
     ("it" "(citazione)" . "(Fine della citazione"))
    (subheading
     ("en" "Subheading." . "")
     ("es" "Subsección." . "")
     ("fr" "Sous-titre." . "")
     ("de" "Unterüberschrift." . "")
     ("it" "Sottotitolo." . ""))
    (table
     ("en" "There’s a table here.\n" . "\nEnd of the table.")
     ("es" "Aquí hay una tabla.\n" . "\nFin de la tabla.")
     ("fr" "Il y a un tableau ici.\n" . "\nFin du tableau.")
     ("de" "Hier ist eine Tabelle.\n" . "\nEnde der Tabelle.")
     ("it" "C'è una tabella qui.\n" . "\nFine della tabella.")))
  "Listener cues for different types of content.")

(defconst tlon-tts-listener-cue-patterns
  `((aside ,(tlon-md-get-tag-pattern "Aside") . 2)
    (blockquote ,tlon-md-blockquote . 1)
    (heading ,tlon-md-heading . 5)
    (owid ,(tlon-md-get-tag-pattern "OurWorldInData") . 6)
    (quote ,(tlon-md-get-tag-pattern "q") . 2)
    (subheading ,tlon-md-subheading . 5)
    (table ,(tlon-md-get-tag-pattern "SimpleTable") . 4)))

;;;;;; Lists

;; TODO: develop function for processing lists

;;;; Functions

;;;;; Stage

(declare-function flycheck-mode "flycheck")
;;;###autoload
(defun tlon-tts-stage-content (&optional content file)
  "Stage the content to be narrated.
If CONTENT is nil, read the region if selected, FILE if non-nil, or the file
visited by the current buffer otherwise."
  (interactive)
  (let* ((file (or file (buffer-file-name)))
	 (content (or content (tlon-tts-get-content nil file))))
    (with-current-buffer (get-buffer-create (tlon-tts-get-staging-buffer-name file))
      (markdown-mode)
      (flycheck-mode -1)
      (erase-buffer)
      (insert content)
      (tlon-tts-set-file-local-vars file)
      (tlon-tts-prepare-staging-buffer))))

;; MAYBE: make it work with non-file-visiting buffers
(defun tlon-tts-get-content (&optional content file)
  "Return the content to be read.
If CONTENT is nil, read the region if selected, FILE if non-nil, or the file
visited by the current buffer otherwise."
  (or content (if (region-active-p)
		  (tlon-tts-get-selection)
		(tlon-tts-read-file file))))

(defun tlon-tts-get-staging-buffer-name (file)
  "Return the name of the staging buffer for FILE.
If FILE is nil, use file of the current TTS process."
  (format tlon-tts-staging-buffer-formatter "*" (file-name-base file)))

(defun tlon-tts-set-file-local-vars (&optional source language engine audio voice locale)
  "Set all file-local variables.
SOURCE, LANGUAGE, ENGINE, AUDIO, VOICE and LOCALE are the values to set."
  (tlon-tts-set-staging-buffer)
  (tlon-tts-set-source source)
  (tlon-tts-set-language language)
  (tlon-tts-set-engine engine)
  (tlon-tts-set-audio audio)
  (tlon-tts-set-voice voice)
  (tlon-tts-set-locale locale))

(defun tlon-tts-read-file (&optional file)
  "Return the substantive content of FILE, handling in-text abbreviations."
  (let ((file (or file (buffer-file-name))))
    (unless (string= (file-name-extension file) "md")
      (user-error "File `%s' is not a Markdown file" file))
    (with-current-buffer (find-file-noselect file)
      (setq tlon-local-abbreviations-for-session tlon-local-abbreviations
	    tlon-local-replacements-for-session tlon-local-replacements)
      (concat (tlon-tts-get-metadata) (tlon-md-read-content file)))))

(declare-function tlon-tex-replace-keys-with-citations "tlon-tex")
(defun tlon-tts-prepare-staging-buffer ()
  "Prepare the current buffer for audio narration."
  (save-excursion
    (tlon-tts-generate-report)
    (tlon-tts-ensure-all-images-have-alt-text)
    (tlon-tts-ensure-all-tables-have-alt-text)
    (tlon-tts-process-notes) ; should be before `tlon-tts-process-citations'?
    (tlon-tts-remove-tag-sections) ; should probably be before `tlon-tts-process-listener-cues'
    (tlon-tts-remove-horizontal-lines) ; should be before `tlon-tts-process-paragraphs'
    (tlon-tex-replace-keys-with-citations nil 'audio)
    (tlon-tts-process-listener-cues) ; should be before `tlon-tts-process-links', `tlon-tts-process-paragraphs'
    (tlon-tts-process-links) ; should probably be before `tlon-tts-process-formatting'
    (tlon-tts-process-formatting) ; should be before `tlon-tts-process-paragraphs'
    (tlon-tts-process-paragraphs)
    (tlon-tts-process-currencies) ; should be before `tlon-tts-process-numerals'
    (tlon-tts-process-numerals)
    (tlon-tts-remove-final-break-tag)
    (tlon-tts-process-local-abbreviations)
    (tlon-tts-process-global-abbreviations)
    (tlon-tts-process-local-phonetic-replacements)
    (tlon-tts-process-global-phonetic-replacements)
    (tlon-tts-process-global-phonetic-transcriptions)
    ;; FIXME: the below is not working properly.
    ;; `tlon-tts-get-replacement-for-unsupported-ssml-tags' is not returning the
    ;; correct value when run with the `phoneme' tag. Fixing it is not a
    ;; priority because Elevenlabs does not support this tag anyway.
    (tlon-tts-process-unsupported-ssml-tags)
    (tlon-tts-remove-extra-newlines)))

;;;;; Narrate

;;;###autoload
(defun tlon-tts-narrate-staged-content ()
  "Narrate the content staged in the current buffer."
  (interactive)
  (unless (tlon-tts-staging-buffer-p)
    (user-error "Not in a staging buffer"))
  (tlon-tts-set-chunks)
  (tlon-tts-process-chunks))

(defun tlon-tts-staging-buffer-p ()
  "Return t iff the current buffer is a staging buffer."
  (bound-and-true-p tlon-tts-staging-buffer-p))

;;;;;; Set chunks

(defun tlon-tts-set-chunks ()
  "Set chunks contents."
  (let* ((destination (tlon-tts-set-destination))
	 (char-limit (round (tlon-lookup tlon-tts-engines :char-limit :name tlon-tts-engine)))
	 (chunks (tlon-tts-read-into-chunks char-limit)))
    (setq tlon-tts-chunks chunks)
    (setq tlon-tts-unprocessed-chunk-files (tlon-tts-get-chunk-filenames destination (length tlon-tts-chunks)))))

(defun tlon-tts-set-destination ()
  "Set the destination for the audio file."
  (let* ((staged-file (file-name-base tlon-tts-source))
	 (extension (cdr tlon-tts-audio))
	 (file-name (file-name-with-extension staged-file extension)))
    (file-name-concat default-directory file-name)))

(defun tlon-tts-read-into-chunks (&optional chunk-size)
  "Read the current buffer and return its content as a list of chunks.
If CHUNK-SIZE is non-nil, split string into chunks no larger than that size."
  (let ((local-vars (tlon-tts-pop-file-local-vars))
	(chunks (tlon-tts-break-into-chunks chunk-size)))
    (save-excursion
      (goto-char (point-max))
      (insert local-vars))
    chunks))

(defun tlon-tts-pop-file-local-vars ()
  "Remove and return the file-local variables section from the current buffer."
  (if (tlon-tts-staging-buffer-p)
      (save-excursion
	(goto-char (point-min))
	(re-search-forward tlon-tts-local-variables-section-start)
	(let* ((section (buffer-substring-no-properties (match-beginning 0) (point-max))))
	  (delete-region (match-beginning 0) (point-max))
	  section))))

(defun tlon-tts-break-into-chunks (chunk-size)
  "Break text in current buffer into chunks.
If CHUNK-SIZE is non-nil, break text into chunks no larger thank CHUNK-SIZE.
Each chunk will include the maximum number of paragraphs that fit in that size.
Breaking the text between paragraphs ensures that both the intonation and the
silences are preserved (breaking the text between sentences handles the
intonation, but not the silences, correctly)."
  (goto-char (point-min))
  (let* ((begin 1)
	 (chunk-size (or chunk-size most-positive-fixnum))
	 (voice-chunk tlon-tts-voice-chunks)
	 break chunks end voice voice-break)
    (while (not (eobp))
      (let ((voice-begin (if voice-chunk
			     (marker-position (caar voice-chunk))
			   most-positive-fixnum))
	    (next-voice (when voice-chunk (cdar voice-chunk))))
	(setq break (min (point-max) (+ begin chunk-size) voice-begin))
	(when (eq break voice-begin)
	  (setq voice-break t))
	(goto-char break)
	(unless (or voice-break (eobp))
	  (backward-paragraph))
	(tlon-tts-move-point-before-break-tag)
	(setq end (point))
	(let* ((string (string-trim (buffer-substring-no-properties begin end)))
	       (chunk (cons string (when voice (cons 'tlon-tts-voice voice)))))
	  (push chunk chunks))
	(setq voice next-voice)
	(setq begin end)
	(when voice-break
	  (setq voice-chunk (cdr voice-chunk)))))
    (nreverse chunks)))

(defun tlon-tts-move-point-before-break-tag ()
  "Move point before `break' tag if it immediately follows it.
This is to prevent Elevenlabs from inserting weird audio artifacts."
  (let ((break-tag (tlon-md-get-tag-pattern "break")))
    (while (looking-back (concat break-tag "[ \t\n]*") nil)
      (re-search-backward break-tag nil t)
      (goto-char (match-beginning 0)))))

;;;;;; Process chunks

(defun tlon-tts-process-chunks ()
  "Process chunks.
After processing the chunks, open the relevant Dired buffer."
  (let ((destination (tlon-tts-set-destination))
	(nth 1))
    (setq tlon-tts-chunks-to-process (length tlon-tts-chunks))
    (dolist (chunk tlon-tts-chunks)
      (let ((string (car chunk))
	    (voice-data (cdr chunk)))
	(tlon-tts-generate-audio string (tlon-tts-get-chunk-name destination nth)
				 (when voice-data
				   `(,voice-data)))
	(setq nth (1+ nth))))))

(defun tlon-tts-generate-audio (string file &optional parameters)
  "Generate audio FILE of STRING.
PARAMETERS is a list of cons cells of parameters to use when generating the
audio, where the car is the name of the file-local variable the cdr is its
overriding value."
  (let* ((fun (tlon-lookup tlon-tts-engines :request-fun :name tlon-tts-engine))
	 (request (funcall fun string file parameters)))
    (when tlon-debug (message "Debug: Running command: %s" request))
    (let ((process (start-process-shell-command "generate audio" nil request)))
      (set-process-sentinel process
			    (lambda (process event)
			      (if (string= event "finished\n")
				  (if (region-active-p)
				      (tlon-tts-open-file file)
				    (tlon-tts-process-chunk file))
				(message "Process %s: Event occurred - %s" (process-name process) event)))))))

(defun tlon-tts-get-chunk-name (file nth)
  "Return the name of the NTH chunk of FILE."
  (let ((extension (file-name-extension file))
	(file-name-sans-extension (file-name-sans-extension file)))
    (format "%s-%03d.%s" file-name-sans-extension nth extension)))

(defun tlon-tts-open-file (file)
  "Open generated TTS FILE."
  (shell-command (format "open %s" file)))

(defun tlon-tts-process-chunk (file)
  "Process chunk in FILE."
  (setq tlon-tts-unprocessed-chunk-files
	(remove file tlon-tts-unprocessed-chunk-files))
  (setq tlon-tts-chunks-to-process (1- tlon-tts-chunks-to-process))
  (when tlon-debug
    (message "Debug: Chunks left to process: %d" tlon-tts-chunks-to-process))
  (when (= tlon-tts-chunks-to-process 0)
    (let ((file (tlon-tts-get-original-filename file))
	  (dired-listing-switches "-alht"))
      (when (tlon-tts-append-silence-to-chunks-p file)
	(tlon-tts-append-silence-to-chunks file))
      (tlon-tts-join-chunks file)
      (when tlon-debug
	(message "Appended silence to chunks."))
      (when tlon-tts-delete-file-chunks
	(tlon-tts-delete-chunks-of-file file))
      (dired (file-name-directory file))
      (shell-command (format "open '%s'" (tlon-tts-get-original-filename file))))))

(defun tlon-tts-set-chunk-file (file)
  "Set chunk file based on FILE.
If FILE is nil, use the file visited by the current buffer, the file at point in
Dired, or prompt the user for a file (removing the chunk numbers if necessary)."
  (or file
      (buffer-file-name)
      (tlon-tts-get-original-filename (dired-get-filename))
      (tlon-tts-get-original-filename (read-file-name "File: "))))

(defun tlon-tts-join-chunks (&optional file)
  "Join chunks of FILE back into a single file.
If FILE is nil, use the file visited by the current buffer, the file at point in
Dired, or prompt the user for a file (removing the chunk numbers if necessary)."
  (interactive)
  (let* ((file (tlon-tts-set-chunk-file file))
	 (files (tlon-tts-get-list-of-chunks file))
	 (list-of-files (tlon-tts-create-list-of-chunks files)))
    (shell-command (format "ffmpeg -y -f concat -safe 0 -i %s -c copy %s"
			   list-of-files file)))
  (when (derived-mode-p 'dired-mode)
    (revert-buffer)))

(defun tlon-tts-get-list-of-chunks (file)
  "Return a list of the file chunks for FILE, sorted alphabetically."
  (let* ((dir (file-name-directory file))
	 (base-name (file-name-base file))
	 (extension (file-name-extension file))
	 (pattern (concat "^" (regexp-quote base-name) "-.*\\." (regexp-quote extension) "$"))
	 (files (directory-files dir t pattern)))
    (sort files #'string<)))

(defun tlon-tts-delete-chunks-of-file (&optional file)
  "Delete the chunks of FILE. Also delete the staging buffer."
  (interactive)
  (let* ((file (tlon-tts-set-chunk-file file))
	 (buffer-name (tlon-tts-get-staging-buffer-name file)))
    (dolist (chunk-file (tlon-tts-get-list-of-chunks file))
      (delete-file chunk-file 'trash))
    (when (get-buffer buffer-name)
      (kill-buffer buffer-name))
    (when (derived-mode-p 'dired-mode)
      (revert-buffer))))

(defun tlon-tts-create-list-of-chunks (files)
  "Create a temporary file with a list of audio FILES for use with `ffmpeg'."
  (let ((temp-file-list (make-temp-file "files" nil ".txt")))
    (with-temp-file temp-file-list
      (dolist (file files)
	(insert (format "file '%s'\n" (expand-file-name file)))))
    temp-file-list))

(defun tlon-tts-get-chunk-filenames (file n)
  "Return a list of the first N chunk filenames of FILE."
  (let ((all-chunks (tlon-tts-get-list-of-chunks file)))
    (cl-subseq all-chunks 0 (min n (length all-chunks)))))

(defun tlon-tts-get-original-filename (file)
  "Return the filename from which chunk FILE derives."
  (let* ((base-name (file-name-sans-extension file))
	 (extension (file-name-extension file))
	 (original-base-name (replace-regexp-in-string "-[0-9]+\\'" "" base-name)))
    (format "%s.%s" original-base-name extension)))

;;;;;; Set file-local variables

(defun tlon-tts-get-file-local-or-override (var-names parameters)
  "Return the values of VAR-NAMES if found in parameters, else the file-local var.
VAR-NAMES is a list of variable names. PARAMETERS is a cons cell of parameters
to use when generating the audio, where the car is the name of the file-local
variable the cdr is its overriding value."
  (let (values)
    (dolist (var-name var-names)
      (if-let ((override (assoc var-name parameters)))
	  (push (cdr override) values)
	(when (boundp var-name)
	  (push (symbol-value var-name) values))))
    (nreverse values)))

;;;;;;; Staging buffer

(defun tlon-tts-set-staging-buffer ()
  "Set `tlon-tts-staging-buffer-p' to t."
  (tlon-tts-set-file-local-variable
   'tlon-tts-staging-buffer-p t))

;;;;;;; File or buffer

(defun tlon-tts-set-source (&optional file)
  "Set the file or buffer name with the content for the current TTS process.
If FILE is nil, use the name of the file visited by the current buffer, or the
buffer name if the buffer is not visiting a file."
  (tlon-tts-set-file-local-variable
   'tlon-tts-source (or file (buffer-file-name) (buffer-name))))

(defun tlon-tts-get-selection ()
  "Return the current selection, plus any footnotes referenced therein."
  (let ((text (buffer-substring-no-properties (region-beginning) (region-end)))
	(footnotes (make-hash-table :test 'equal))
	(beg (region-beginning))
	(end (region-end)))
    (with-current-buffer (current-buffer)
      (save-excursion
	(goto-char beg)
	(while (re-search-forward markdown-regex-footnote end t)
	  (let* ((ref (match-string 2))
		 (note-number (string-to-number ref))
		 (note-content (tlon-md-get-note note-number 'content-only)))
	    (puthash ref note-content footnotes)))))
    (let ((footnotes-section
	   (mapconcat (lambda (key)
			(concat "[^" key "]: " (gethash key footnotes)))
		      (hash-table-keys footnotes) "\n")))
      (if (string-empty-p footnotes-section)
	  text
	(concat text "\n\n" footnotes-section)))))

;;;;;;; Language

(defun tlon-tts-set-language (&optional language)
  "Set the value of the language of the current process.
If LANGUAGE is nil, look up the language of the current file or prompt the user
to select it."
  (tlon-tts-set-file-local-variable 'tlon-tts-language (tlon-tts-get-current-language language)))

;; TODO: decide if this getter function should also be used for the other values (engine, voice, etc)
(defun tlon-tts-get-current-language (&optional language)
  "Return the value of the language of the current process.
If LANGUAGE is return it. Otherwise, get the value of
`tlon-tts-set-language', look up the language of the current file or
prompt the user to select it, in that order."
  (or language
      (when (boundp 'tlon-tts-language)
	tlon-tts-language)
      (when (boundp 'tlon-tts-source)
	(tlon-repo-lookup :language :dir (tlon-get-repo-from-file tlon-tts-source)))
      (tlon-select-language 'code 'babel)))

;;;;;;; Engine

(defun tlon-tts-set-engine (&optional engine)
  "Set the engine of the current voice.
If ENGINE is nil, use the globally set TTS engine."
  (tlon-tts-set-file-local-variable
   'tlon-tts-engine (or engine tlon-tts-global-engine)))

;;;;;;; Audio

(defun tlon-tts-set-audio (&optional audio)
  "Set the audio settings for the current process.
If AUDIO is nil, use the audio settings of the current engine."
  (tlon-tts-set-file-local-variable
   'tlon-tts-audio (or audio (tlon-tts-get-output-format))))

(defun tlon-tts-get-output-format ()
  "Return the output format for the current TTS engine.
The output format is a cons cell with the format name and extension."
  (symbol-value (tlon-lookup tlon-tts-engines :audio-var :name tlon-tts-engine)))

;;;;;;; Voice

(defun tlon-tts-set-voice (&optional voice)
  "Set the main voice for the current process.
If VOICE is nil, prompt the user to select a voice."
  (let* ((voice (or voice (tlon-tts-select-voice))))
    (tlon-tts-set-file-local-variable 'tlon-tts-voice voice)))

(defun tlon-tts-select-voice ()
  "Select from available voices in the current language for the current TTS engine."
  (let* ((voices (symbol-value (tlon-lookup tlon-tts-engines :voices-var :name tlon-tts-engine)))
	 (voices-in-lang (apply #'append
				(mapcar (lambda (language)
					  "Return lists of monolingual and multilingual voices."
					  (tlon-lookup-all voices :id :language language))
					`(,(tlon-tts-get-current-language) "multilingual"))))
	 (voices-cons (mapcar (lambda (id)
				"Return a cons cell of voice metadata and voices."
				(let* ((gender (tlon-lookup voices :gender :id id))
				       (name (tlon-lookup voices :name :id id))
				       (role (or (tlon-lookup voices :role :id id) ""))
				       (display-name (if name name id))
				       (metadata (format "%-20.20s %-10.20s %-10.20s"
							 display-name gender role)))
				  (cons metadata id)))
			      voices-in-lang)))
    (alist-get (completing-read "Voice: " voices-cons) voices-cons nil nil #'string=)))

(defun tlon-tts-get-voice-at-point ()
  "Get the value of the \"name\" attribute of the `voice' tag enclosing point.
When point is not enclosed by a `voice' tag, return the value of
`tlon-tts-voice'. This is because each chunk is wrapped around a `voice' tag
`tlon-tts-voice' as its value when sent via the API. Thus, although the tag is
not present in the buffer, the text will be read as if it was present."
  (or (when (thing-at-point-looking-at (tlon-md-get-tag-pattern "voice"))
	(match-string 4))
      tlon-tts-voice))

;;;;;;; Locale

(defun tlon-tts-set-locale (&optional locale)
  "Set the locale of the current voice.
If LOCALE is nil, use the locale of the current voice."
  (tlon-tts-set-file-local-variable
   'tlon-tts-locale (or locale (tlon-tts-get-locale))))

(defun tlon-tts-get-locale ()
  "Get the locale of the current voice."
  (let ((voice (when (boundp 'tlon-tts-voice) tlon-tts-voice)))
    (catch 'found
      (dolist (var (tlon-lookup-all tlon-tts-engines :voices-var))
	(when-let* ((code (tlon-lookup (symbol-value var) :language :id voice))
		    (locale (tlon-lookup tlon-languages-properties :locale :code code)))
	  (throw 'found locale))))))

;;;;;; Audio truncation

;;;###autoload
(defun tlon-tts-truncate-audio-file (file miliseconds)
  "Remove the last MILISECONDS from FILE."
  (interactive (list (files-extras-read-file)
		     (read-number "Miliseconds: ")))
  (let ((duration (tlon-tts-get-new-duration file miliseconds))
	(output-filename (tlon-tts-get-output-filename file miliseconds)))
    (shell-command (format "mp3splt 0.0 %s %2$s -o %2$s" duration file))
    (shell-command (format "mv %s %s" output-filename file))))

(defun tlon-tts-get-output-filename (file miliseconds)
  "Return the output filename for FILE minus MILISECONDS."
  (let* ((elts (split-string (tlon-tts-get-new-duration file miliseconds) "\\."))
	 (dir (file-name-directory file))
	 (base (file-name-base file))
	 (filename (apply 'format "%s_00m_00s__%sm_%ss_%sh.mp3" base elts)))
    (file-name-concat dir filename)))

(defun tlon-tts-get-new-duration (file miliseconds)
  "Return the duration of FILE minus MILISECONDS.
The duration is returned in the format minutes.seconds.hundreds, which is the
format used by `mp3split'."
  (let* ((output (string-chop-newline
		  (shell-command-to-string
		   (format "ffmpeg -i \"%s\"  2>&1 | grep \"Duration\" | awk '{print $2}' | tr -d ,"
			   file)))))
    (cl-destructuring-bind (h m s) (split-string output ":")
      (let* ((seconds (+ (* (string-to-number h) 3600)
			 (* (string-to-number m) 60)
			 (string-to-number s)))
	     (new-duration (/ (- (* 1000 seconds) miliseconds) 1000.0)))
	(format "%02d.%05.2f" (/ new-duration 60) (mod new-duration 60))))))

;;;;;; Audio silences

(defun tlon-tts-create-silence-file (duration file)
  "Create a silence file of DURATION seconds with the name FILE in mono."
  ;; TODO: the audio parameters are hard-coded; they should be obtained from the
  ;; relevant `audio-settings' variable
  (shell-command (format "ffmpeg -f lavfi -i anullsrc=r=44100:cl=mono -t %s -b:a 128k %s"
			 duration
			 (shell-quote-argument file))))

(defun tlon-tts-concatenate-files (input-file silence-file output-file)
  "Concatenate INPUT-FILE and SILENCE-FILE into OUTPUT-FILE.
We do it this way, via an intermediary container, because the silences generated
with the simpler version were not recognized by some audio players."
  (let ((concat-file (make-temp-file "ffmpeg-concat" nil ".txt"))
	(intermediate-file (concat (file-name-sans-extension output-file) ".ts")))
    (with-temp-file concat-file
      (insert (format "file '%s'\nfile '%s'\n"
		      (shell-quote-argument input-file)
		      (shell-quote-argument silence-file))))
    (shell-command (format "ffmpeg -f concat -safe 0 -i %s -c copy -f mpegts %s"
			   (shell-quote-argument concat-file)
			   (shell-quote-argument intermediate-file)))
    (shell-command (format "ffmpeg -i %s -c copy %s"
			   (shell-quote-argument intermediate-file)
			   (shell-quote-argument output-file)))
    (delete-file concat-file)
    (delete-file intermediate-file)))

(defun tlon-tts-append-silence-to-file (file duration)
  "Append silence of DURATION seconds to FILE."
  (let ((silence-file (concat (file-name-sans-extension file) "-silence.mp3"))
	(output-file (concat (file-name-sans-extension file) "-silent.mp3")))
    (tlon-tts-create-silence-file duration silence-file)
    (tlon-tts-concatenate-files file silence-file output-file)
    (rename-file output-file file t)
    (delete-file silence-file)))

(defun tlon-tts-append-silence-to-chunks (file)
  "Append a silence to each chunk of FILE."
  (let ((duration (replace-regexp-in-string "[[:alpha:]]" "" tlon-tts-paragraph-break-duration)))
    (message "Appending silence of %s to chunks of `%s'..."
	     tlon-tts-paragraph-break-duration (file-name-nondirectory file))
    (dolist (chunk (tlon-tts-get-list-of-chunks file))
      (tlon-tts-append-silence-to-file chunk duration))))

(defun tlon-tts-append-silence-to-chunks-p (file)
  "Return t iff FILE is a file to which silence should be appended."
  (let* ((staging-buffer-name (tlon-tts-get-staging-buffer-name file))
	 (engine (tlon-tts-get-buffer-local-variable-value 'tlon-tts-engine staging-buffer-name)))
    (string= engine "ElevenLabs")))

(defun tlon-tts-get-buffer-local-variable-value (var-name buffer-name)
  "Return the name of the buffer-local variable VAR-NAME for BUFFER-NAME."
  (with-current-buffer buffer-name
    (symbol-value var-name)))

;;;;;; TTS engines

;;;;;;; Microsoft Azure

(defun tlon-tts-microsoft-azure-make-request (string destination &optional parameters)
  "Make a request to the Microsoft Azure text-to-speech service.
STRING is the string of the request. DESTINATION is the output file path.
PARAMETERS is a cons cell of parameters to use when generating the audio, where
the car is the name of the file-local variable the cdr is its overriding value."
  (let ((vars (tlon-tts-get-file-local-or-override
	       '(tlon-tts-audio
		 tlon-tts-locale
		 tlon-tts-voice)
	       parameters)))
    (cl-destructuring-bind (audio locale voice) vars
      (let* ((ssml-wrapper (alist-get "Microsoft Azure" tlon-ssml-wrapper nil nil #'string=))
	     (wrapped-string (format ssml-wrapper locale voice
				     ;; handle single quotes in `string' without breaking `curl' command
				     (replace-regexp-in-string "'" "'\"'\"'" string))))
	(format tlon-microsoft-azure-request
		(tlon-tts-microsoft-azure-get-or-set-key) (car audio)
		wrapped-string destination)))))

(defun tlon-tts-microsoft-azure-get-or-set-key ()
  "Get or set the Microsoft Azure key."
  (or tlon-microsoft-azure-key
      (setq tlon-microsoft-azure-key
	    (auth-source-pass-get "tts1" (concat "tlon/core/azure.com/" tlon-email-shared)))))

;;;;;;; Google Cloud

(defun tlon-tts-google-cloud-make-request (string destination &optional parameters)
  "Make a request to the Google Cloud text-to-speech service.
STRING is the string of the request. DESTINATION is the output file path.
PARAMETERS is a cons cell of parameters to use when generating the audio, where
the car is the name of the file-local variable the cdr is its overriding value."
  (let ((vars (tlon-tts-get-file-local-or-override
	       '(tlon-tts-locale
		 tlon-tts-voice)
	       parameters)))
    (cl-destructuring-bind (locale voice) vars
      (let* ((ssml-wrapper (alist-get "Google Cloud" tlon-ssml-wrapper nil nil #'string=))
	     (wrapped-string (format ssml-wrapper locale voice string)))
	(format tlon-google-cloud-request
		(tlon-tts-google-cloud-get-token)
		;; note: `wrapped-string' already includes voice and locale info,
		;; but `tlon-tts-google-cloud-format-ssml' adds this info as part of the
		;; JSON payload. Is this correct?
		(tlon-tts-google-cloud-format-ssml wrapped-string)
		destination)))))

;; If this keeps failing, consider using the approach in `tlon-tts-elevenlabs-make-request'
(defun tlon-tts-google-cloud-format-ssml (ssml)
  "Convert SSML string to JSON object for Google Cloud TTS."
  (let* ((gender (tlon-lookup tlon-google-cloud-voices :gender :voice tlon-tts-voice))
	 (payload (json-encode
		   `((input (ssml . ,ssml))
		     (voice (languageCode . ,tlon-tts-locale)
			    (name . ,tlon-tts-voice)
			    (ssmlGender . ,(upcase gender)))
		     (audioConfig (audioEncoding . ,(car tlon-tts-audio)))))))
    payload))

(defun tlon-tts-google-cloud-get-token ()
  "Get or set the Google Cloud token key."
  (string-trim (shell-command-to-string "gcloud auth print-access-token")))

;;;;;;; Amazon Polly

(defun tlon-tts-amazon-polly-make-request (string destination &optional parameters)
  "Construct the AWS CLI command to call Amazon Polly.
STRING is the string of the request. DESTINATION is the output file path.
PARAMETERS is a cons cell of parameters to use when generating the audio, where
the car is the name of the file-local variable the cdr is its overriding value."
  (let ((vars (tlon-tts-get-file-local-or-override
	       '(tlon-tts-audio
		 tlon-tts-voice)
	       parameters)))
    (cl-destructuring-bind (audio voice) vars
      (format tlon-amazon-polly-request
	      (car audio) voice string tlon-amazon-polly-region destination))))

;;;;;;; OpenAI

(defun tlon-tts-openai-make-request (string destination &optional parameters)
  "Make a request to the OpenAI text-to-speech service.
STRING is the string of the request. DESTINATION is the output file path.
PARAMETERS is a cons cell of parameters to use when generating the audio, where
the car is the name of the file-local variable the cdr is its overriding value."
  (let ((vars (tlon-tts-get-file-local-or-override
	       '(tlon-tts-voice)
	       parameters)))
    (cl-destructuring-bind (voice) vars
      (format tlon-openai-tts-request
	      (tlon-tts-openai-get-or-set-key) tlon-openai-model string voice destination))))

(defun tlon-tts-openai-get-or-set-key ()
  "Get or set the Microsoft Azure API key."
  (or tlon-openai-key
      (setq tlon-openai-key
	    (auth-source-pass-get "key" (concat "tlon/core/openai.com/" tlon-email-shared)))))

;;;;;;; ElevenLabs

(defun tlon-tts-elevenlabs-make-request (string destination &optional parameters)
  "Make a request to the ElevenLabs text-to-speech service.
STRING is the string of the request. DESTINATION is the output file path.
PARAMETERS is a cons cell of parameters to use when generating the audio, where
the car is the name of the file-local variable the cdr is its overriding value."
  (let ((vars (tlon-tts-get-file-local-or-override
	       '(tlon-tts-voice
		 tlon-tts-audio)
	       parameters)))
    (cl-destructuring-bind (voice audio) vars
      (mapconcat 'shell-quote-argument
		 (list "curl"
		       "--request" "POST"
		       "--url" (format tlon-elevenlabs-tts-url voice (car audio))
		       "--header" "Content-Type: application/json"
		       "--header" (format "xi-api-key: %s" (tlon-tts-elevenlabs-get-or-set-key))
		       "--data" (json-encode `(("text" . ,string)
					       ("model_id" . ,tlon-elevenlabs-model)))
		       "--output" destination)
		 " "))))

(declare-function json-mode "json-mode")
(defun tlon-tts-elevenlabs-get-voices ()
  "Get a list of all ElevenLabs available voices."
  (interactive)
  (let ((response (shell-command-to-string "curl -s --request GET \
  --url https://api.elevenlabs.io/v1/voices")))
    (with-current-buffer (get-buffer-create "*ElevenLabs Voices*")
      (erase-buffer)
      (insert response)
      (json-mode)
      (json-pretty-print (point-min) (point-max))
      (switch-to-buffer (current-buffer))
      (goto-char (point-min)))))

(defun tlon-tts-elevenlabs-get-or-set-key ()
  "Get or set the ElevenLabs API key."
  (or tlon-elevenlabs-key
      (setq tlon-elevenlabs-key
	    (auth-source-pass-get "key" (concat "tlon/core/elevenlabs.io/" tlon-email-shared)))))

;;;;; Metadata

;; MAYBE: Include summary?
(defun tlon-tts-get-metadata ()
  "Add title and author."
  (when-let* ((metadata (tlon-yaml-format-values-of-alist (tlon-yaml-get-metadata)))
	      (title (alist-get "title" metadata nil nil #'string=))
	      (title-part (format "%s.\n\n" title)))
    (if-let* ((authors (alist-get "authors" metadata nil nil #'string=))
	      (author-string (tlon-concatenate-list authors))
	      (author-part (format "Por %s.\n\n" author-string)))
	(concat title-part author-part)
      title-part)))

;;;;; Get SSML

(defun tlon-tts-get-ssml-break (time)
  "Return an SSML `break' tag with `time' attribute of TIME."
  (tlon-md-get-tag-filled "break" `(,time)))

;;;;; File uploading

(declare-function tlon-upload-file-to-server "tlon-api")
;;;###autoload
(defun tlon-tts-upload-audio-file-to-server (&optional file temp)
  "Upload audio FILE to the server and delete it locally.
If TEMP is non-nil, upload FILE to temporary server directory."
  (interactive)
  (let* ((file (or file (files-extras-read-file file)))
	 (lang (tlon-get-language))
	 (destination (tlon-tts-get-audio-directory lang file nil temp)))
    (tlon-upload-file-to-server file destination 'delete-after-upload)))

;;;###autoload
(defun tlon-tts-upload-audio-file-to-server-temp-dir (&optional file)
  "Upload audio FILE to the server and delete it locally."
  (interactive)
  (let* ((file (or file (files-extras-read-file file))))
    (tlon-tts-upload-audio-file-to-server file 'temp)))

;;;###autoload
(defun tlon-tts-open-audio-directory (&optional lang temp)
  "Open the directory where the audio files for LANG are stored.
If TEMP is non-nil, open temporary server directory."
  (interactive)
  (let ((lang (tlon-tts-get-current-language lang)))
    (dired (tlon-tts-get-audio-directory lang nil 'tramp temp))))

;;;###autoload
(defun tlon-tts-open-temp-audio-directory (&optional lang)
  "Open the temporary directory where the audio files for LANG are stored."
  (interactive)
  (let ((lang (tlon-tts-get-current-language lang)))
    (tlon-tts-open-audio-directory lang 'temp)))

(defun tlon-tts-get-audio-directory (lang &optional file tramp temp)
  "Return the directory where audio files are stored for LANG.
If FILE is non-nil, get the bare directory from it; otherwise, prompt the user
to select it. By default, return the direct remote path. If TRAMP is non-nil,
return the TRAMP SSH path.

If TEMP is non-nil, return temporary server directory."
  (let ((bare-dir (if file
		      (or (tlon-get-bare-dir file)
			  (tlon-select-bare-dir lang))
		    (tlon-select-bare-dir lang)))
	(dirname (if temp (format "uqbar-%s-audio-temp" lang)
		   (format "uqbar-%s-audio" lang)))
	(path (if tramp
		  "/ssh:fede@tlon.team:/home/fede/%s/%s/"
		"fede@tlon.team:/home/fede/%s/%s/")))
    (format path dirname bare-dir)))

;;;;; Cleanup

;;;;;; Notes

(defun tlon-tts-process-notes ()
  "Replace note reference with its content, if it is a sidenote, else delete it.
Move the note to the end of the sentence if necessary.

Note: the function assumes that the citation is in MDX, rather than Pandoc
citation key, format. Hence, it must be run *before*
`tlon-tts-process-citations'."
  (goto-char (point-min))
  (while (re-search-forward markdown-regex-footnote nil t)
    (let ((note (tlon-tts-get-note))
	  reposition)
      (markdown-footnote-kill)
      (when (not (string-empty-p note))
	(unless (looking-back (concat "\\.\\|" markdown-regex-footnote) (line-beginning-position))
	  (setq reposition t))
	(when (eq (tlon-get-note-type note) 'sidenote)
	  (when reposition
	    (forward-sentence)
	    (while (thing-at-point-looking-at tlon-md-blockquote)
	      (forward-sentence) (forward-char) (forward-char)))
	  (insert (tlon-tts-handle-note note)))))))

(defun tlon-tts-get-note ()
  "Return the note at point."
  (save-excursion
    (markdown-footnote-goto-text)
    (let ((begin (point)))
      (if (re-search-forward "^[\\^[[:digit:]]+" nil t)
	  (progn
	    (beginning-of-line)
	    (backward-char))
	(goto-char (or (when (re-search-forward tlon-tts-local-variables-section-start nil t)
			 (match-beginning 0))
		       (point-max))))
      (string-chop-newline (buffer-substring-no-properties begin (point))))))

(defun tlon-tts-handle-note (note)
  "Handle NOTE for audio narration."
  (let ((clean-note (replace-regexp-in-string (tlon-md-get-tag-pattern "Sidenote") "" note)))
    (format "\n\n%s\n" (tlon-tts-listener-cue-full-enclose 'note clean-note))))

;;;;;;;; Formatting

;;;;;;; General

;; TODO: should have more descriptive name
(defun tlon-tts-process-formatting ()
  "Remove formatting from text."
  (tlon-tts-process-boldface)
  (tlon-tts-process-italics)
  (tlon-tts-process-sup)
  (tlon-tts-process-sub)
  (tlon-tts-process-slashes)
  (tlon-tts-process-literal-link)
  (tlon-tts-process-visually-hidden)
  (tlon-tts-process-replace-audio)
  (tlon-tts-process-voice-role)
  (tlon-tts-process-small-caps)
  (tlon-tts-process-math))

(defun tlon-tts-remove-formatting (type)
  "Remove formatting TYPE from text."
  (cl-destructuring-bind (pattern . groups)
      (pcase type
	('boldface (cons markdown-regex-bold '(1 4)))
	('italics (cons markdown-regex-italic '(1 4)))
	('visually-hidden (cons (tlon-md-get-tag-pattern "VisuallyHidden") '(2)))
	('literal-link (cons (tlon-md-get-tag-pattern "LiteralLink") '(2)))
	('sup (cons (tlon-md-get-tag-pattern "sup") '(2)))
	('sub (cons (tlon-md-get-tag-pattern "sub") '(2)))
	('small-caps (cons (tlon-md-get-tag-pattern "SmallCaps") '(2)))
	(_ (user-error "Invalid formatting type: %s" type)))
    (goto-char (point-min))
    (while (re-search-forward pattern nil t)
      (let ((replacement (if groups
			     (mapconcat (lambda (group)
					  (match-string group))
					groups)
			   "")))
	(replace-match replacement t t)))))

;;;;;;; Specific

(defun tlon-tts-process-boldface ()
  "Remove boldface from text."
  (tlon-tts-remove-formatting 'boldface))

(defun tlon-tts-process-italics ()
  "Remove italics from text."
  (tlon-tts-remove-formatting 'italics))

(defun tlon-tts-process-visually-hidden ()
  "Remove `VisuallyHidden' MDX tag."
  (tlon-tts-remove-formatting 'visually-hidden))

(defun tlon-tts-process-small-caps ()
  "Replace small caps with their full form."
  (tlon-tts-remove-formatting 'small-caps))

(defun tlon-tts-process-sup ()
  "Remove `sup' tag."
  (tlon-tts-remove-formatting 'sup))

(defun tlon-tts-process-literal-link ()
  "Replace text enclosed in a `LiteralLink' MDX tag with its contents'."
  (tlon-tts-remove-formatting 'literal-link))

(defun tlon-tts-process-sub ()
  "Remove `sub' tag."
  (tlon-tts-remove-formatting 'sub))

(defun tlon-tts-process-math ()
  "Replace math expressions with their alt text.
If no alt text is present, replace with the expression itself."
  (goto-char (point-min))
  (while (re-search-forward (tlon-md-get-tag-pattern "Math") nil t)
    (replace-match (or (match-string 4) (match-string 2)) t t)))

(defun tlon-tts-process-slashes ()
  "Conditionally replace slashes between alphanumeric characters.
Whether slashes are replaced, and by what character, depends on the TTS engine."
  (let ((replacement (pcase tlon-tts-engine
		       ("ElevenLabs" "/") ; do not replace
		       ("Microsoft Azure" " ")
		       (_ "-")))) ; fallback; for engines we haven’t yet tested
    (goto-char (point-min))
    (while (re-search-forward "\\(?1:[[:alpha:]]\\)/\\(?2:[[:alpha:]]\\)" nil t)
      (unless (looking-at-p markdown-regex-link-inline)
	(replace-match (concat (match-string 1) replacement (match-string 2)))))))

(defun tlon-tts-process-replace-audio ()
  "Replace text enclosed in a `ReplaceAudio' MDX tag with its `text' attribute."
  (goto-char (point-min))
  (while (re-search-forward (tlon-md-get-tag-pattern "ReplaceAudio") nil t)
    (let* ((text (match-string 4))
	   (role (match-string 6))
	   replacement voice)
      (save-match-data
	(setq voice (tlon-tts-get-voice-of-role role))
	(setq replacement (if (string= voice (tlon-tts-get-voice-at-point))
			      text
			    (tlon-tts-enclose-in-voice-tag text voice))))
      (replace-match replacement t t))))

(defun tlon-tts-process-voice-role ()
  "Replace text enclosed in a `VoiceRole' MDX tag with a SMML `voice' tag."
  (goto-char (point-min))
  (while (re-search-forward (tlon-md-get-tag-pattern "VoiceRole") nil t)
    (let* ((content (match-string 2))
	   (role (match-string 4))
	   replacement voice)
      (save-match-data
	(setq voice (tlon-tts-get-voice-of-role role))
	(setq replacement (tlon-tts-enclose-in-voice-tag content voice)))
      (replace-match replacement t t))))

;;;;;; Paragraphs

(defun tlon-tts-process-paragraphs ()
  "Add a pause at the end of a paragraph.
The time length of the pause is determined by
`tlon-tts-paragraph-break-duration'."
  (goto-char (point-min))
  (while (not (eobp))
    (forward-paragraph)
    (unless (eobp)
      (backward-char))
    (unless (or
	     (looking-back (tlon-md-get-tag-pattern "break") (line-beginning-position))
	     (looking-back "^\\s-*$" (line-beginning-position)))
      (insert (concat "\n" (tlon-tts-get-ssml-break tlon-tts-paragraph-break-duration))))
    (unless (eobp)
      (forward-char))))

;;;;;; Tag sections

(defun tlon-tts-remove-tag-sections ()
  "Remove the ‘further reading’, ‘related entries’ and ‘external links’ sections."
  (let* ((lang (tlon-tts-get-current-language))
	 (bare-dir (tlon-lookup tlon-core-bare-dirs "en" lang (tlon-get-bare-dir tlon-tts-source))))
    (when (string= bare-dir "tags")
      (goto-char (point-min))
      (let ((pattern (alist-get lang tlon-tts-tag-section-patterns nil nil #'string=)))
	(when pattern
	  (while (re-search-forward pattern nil t)
	    (replace-match "" t t)))))))

;;;;;; Lines

(defun tlon-tts-remove-horizontal-lines ()
  "Remove horizontal lines from text."
  (goto-char (point-min))
  (while (re-search-forward "^---+\n\n" nil t)
    (replace-match (concat (tlon-tts-get-ssml-break tlon-tts-paragraph-break-duration) "\n\n") t t)))

;;;;;; Abbreviations

(defun tlon-tts-process-abbreviations (type)
  "Replace abbreviations of TYPE with their spoken equivalent."
  (let ((case-fold-search nil))
    (dolist (entry (pcase type
		     ('local tlon-local-abbreviations-for-session)
		     ('global (tlon-tts-get-global-abbreviations))))
      (cl-destructuring-bind (abbrev . expansion) entry
	(let ((abbrev-introduced (format "%1$s (%2$s)\\|%1$s \\[%2$s\\]\\|%2$s (%1$s)\\|%2$s \\[%1$s\\]"
					 expansion abbrev)))
	  ;; we first replace the full abbrev introduction, then the abbrev itself
	  (dolist (cons (list (cons abbrev-introduced expansion) entry))
	    (goto-char (point-min))
	    (while (re-search-forward (car cons) nil t)
	      (tlon-tts-punctuate-abbrev-replacement (cdr cons)) t t)))))))

(defun tlon-tts-punctuate-abbrev-replacement (replacement)
  "When processing abbreviations, replace match with REPLACEMENT.
If the abbreviation occurs at the end of a sentence, do not remove the period."
  (let ((replacement (if (tlon-tts-abbrev-ends-sentence-p)
			 (concat replacement ".")
		       replacement)))
    (replace-match replacement t t)))

(defun tlon-tts-abbrev-ends-sentence-p ()
  "Return t iff the abbreviation at point ends the sentence."
  (looking-at-p "\n\\| [A-Z]"))

;;;;;;; Local

(defun tlon-tts-process-local-abbreviations ()
  "Replace local abbreviations with their spoken equivalent.
In-text abbreviations are those that are introduced in the text itself,
typically in parenthesis after the first occurrence of the phrase they
abbreviate. We store these abbreviations on a per file basis, in the file-local
variable `tlon-local-abbreviations'."
  (tlon-tts-process-abbreviations 'local))

;;;;;;; Global

(defun tlon-tts-process-global-abbreviations ()
  ;; TODO: explain how different to local abbrevs.
  "Replace global abbreviations with their spoken equivalent."
  (tlon-tts-process-abbreviations 'global))

(defun tlon-tts-get-global-abbreviations ()
  "Get global abbreviations.
We throw an error if no global abbreviations are found, since (unlike local
abbreviations) this list should always be non-empty."
  (or (tlon-tts-get-associated-terms (tlon-read-json tlon-file-global-abbreviations))
      (user-error "Warning: no global abbreviations found; check `tlon-file-global-abbreviations'")))

;;;;;; Phonetic replacements

(defun tlon-tts-process-terms (terms replacement-fun &optional word-boundary)
  "Replace TERMS using REPLACEMENT-FUN.
If WORD-BOUNDARY is non-nil, enclose TERMS in a word boundary specifier. If so,
the terms will match only if they are adjacent to non-word characters."
  (let ((case-fold-search nil)
	(pattern (if word-boundary "\\b%s\\b" "%s")))
    (dolist (term terms)
      (let ((find (format pattern (car term)))
	    (replacement (cdr term)))
	(goto-char (point-min))
	(while (re-search-forward find nil t)
	  (save-match-data (funcall replacement-fun replacement)))))))

(defun tlon-tts-get-associated-terms (var)
  "Get associated terms for the current language in VAR.
For each cons cell in VAR for the language in the current text-to-speech
process, return its cdr."
  (let ((result '()))
    (dolist (cons var result)
      (let* ((term (car cons))
	     (lang (tlon-tts-get-current-language))
	     (assoc (or (alist-get lang (cdr cons) nil nil #'string=)
			(alist-get "default" (cdr cons) nil nil #'string=))))
	(when assoc
	  (push (cons term assoc) result))))
    result))

;;;;;;; Local

(defun tlon-tts-process-local-phonetic-replacements ()
  "Perform replacements indicated in `tlon-local-replacements'."
  (dolist (pair tlon-local-replacements-for-session)
    (let ((find (car pair)))
      (goto-char (point-min))
      (while (re-search-forward find nil t)
	(replace-match (cdr pair) t t)))))

;;;;;;; Global

(defun tlon-tts-process-global-phonetic-replacements ()
  "Replace terms with their counterparts."
  (tlon-tts-process-terms
   (tlon-tts-get-global-phonetic-replacements)
   'tlon-tts-replace-global-phonetic-replacements 'word-boundary))

(defun tlon-tts-get-global-phonetic-replacements ()
  "Get simple replacements."
  (tlon-tts-get-associated-terms (tlon-read-json tlon-file-global-phonetic-replacements)))

(defun tlon-tts-replace-global-phonetic-replacements (replacement)
  "When processing simple replacements, replace match with REPLACEMENT."
  (replace-match replacement t t))

;;;;;; Phonetic transcriptions

(defun tlon-tts-process-global-phonetic-transcriptions ()
  "Replace terms with their pronunciations."
  (tlon-tts-process-terms
   (tlon-tts-get-global-phonetic-transcriptions)
   'tlon-tts-replace-global-phonetic-transcriptions 'word-boundary))

(defun tlon-tts-get-global-phonetic-transcriptions ()
  "Get the phonetic transcriptions."
  (tlon-tts-get-associated-terms (tlon-read-json tlon-file-global-phonetic-transcriptions)))

(defun tlon-tts-replace-global-phonetic-transcriptions (replacement)
  "When processing phonetic transcriptions, replace match with pattern.
REPLACEMENT is the cdr of the cons cell for the term being replaced."
  (replace-match (format (tlon-md-get-tag-to-fill "phoneme")
			 "ipa" replacement (match-string-no-properties 0))
		 t t))

;;;;;; Listener cues

;;;;;;; General

(defun tlon-tts-process-listener-cues ()
  "Add listener cues to relevant elements."
  (tlon-tts-process-tables)
  (tlon-tts-process-quotes)
  (tlon-tts-process-blockquotes)
  (tlon-tts-process-asides)
  (tlon-tts-process-headings)
  (tlon-tts-process-subheadings)
  (tlon-tts-process-images)
  (tlon-tts-process-owid))

;; TODO: consider revising so that each listener cue type has an associated
;; break duration. This may be worth it if it feels like some cues (like section
;; and subsection cues) should insert a longer silence than others.
(defun tlon-tts-add-listener-cues (type)
  "Add listener cues for text enclosed in tags of TYPE."
  (cl-destructuring-bind (pattern . group) (alist-get type tlon-tts-listener-cue-patterns)
    (goto-char (point-min))
    (while (re-search-forward pattern nil t)
      (if-let* ((match (match-string-no-properties group))
		(text (pcase type
			('blockquote (replace-regexp-in-string "^[[:blank:]]*?> ?" "" match))
			('table (tlon-tts-add-listener-cues-in-table match))
			(_ match))))
	  (replace-match
	   (tlon-tts-listener-cue-full-enclose type (string-chop-newline text)) t t)
	(user-error "Could not process cue for %s; match: %s" (symbol-name type) match)))))

(defun tlon-tts-add-listener-cues-in-table (match)
  "Add listener cues to the table in MATCH."
  (save-match-data
    (let* ((table-contents (match-string-no-properties 2))
	   (include-field (match-string 5))
	   (include-value (progn
			    (string-match "include=\"\\(?1:.*\\)\"" include-field)
			    (match-string 1 include-field)))
	   (content (pcase include-value
		      ("nothing" "")
		      ("everything" (replace-regexp-in-string tlon-tts-table-separator "" table-contents))
		      ("body" (replace-regexp-in-string tlon-tts-table-header "\\1" table-contents)))))
      (format "%s\n%s" match (tlon-tts-separate-table-cells content)))))

(defun tlon-tts-separate-table-cells (table)
  "Replace TABLE separators with periods."
  (replace-regexp-in-string " *|\\(?1:.*?\\) *|" "\\1." table))

(defun tlon-tts-enclose-in-listener-cues (type text)
  "Enclose TEXT in listener cues of TYPE."
  (cl-destructuring-bind (cue-begins . cue-ends)
      (alist-get (tlon-tts-get-current-language) type nil nil #'string=)
    (format "%s %s %s" cue-begins text cue-ends)))

(defun tlon-tts-enclose-in-voice-tag (string &optional voice)
  "Enclose STRING in `voice' SSML tags.
If VOICE is nil, default to the alternate voice.

Note that this function inserts two pairs of `voice' tags: the inner pair to set
the voice for the string that it encloses, and an outer pair of tags in reverse
order, to close the opening `voice' tag that wraps the entire document, and to
then reopen it."
  (let ((voice (or voice (tlon-tts-get-voice-of-role "alternate"))))
    (format tlon-tts-ssml-double-voice-replace-pattern voice string tlon-tts-voice)))

(defun tlon-tts-get-voice-of-role (&optional role)
  "Return the voice associated with ROLE.
If ROLE is nil, default to `\"inherit\"'.

For the relevant roles, consult the docstring of
`tlon-md-replace-audio-voice-reader'."
  (let* ((role (or role "inherit"))
	 (voices-var (tlon-lookup tlon-tts-engines :voices-var :name tlon-tts-engine))
	 (gender (tlon-lookup (symbol-value voices-var) :gender :id tlon-tts-voice))
	 (other-gender (if (string= gender "male") "female" "male"))
	 (other-role (if (tlon-tts-looking-at-listener-cue-tag-p) "main" "alternate")))
    (pcase role
      ("inherit" (tlon-tts-get-voice-at-point))
      ((or "main" "alternate") (tlon-lookup (symbol-value voices-var) :id :role role :gender gender))
      ((or "male" "female") (tlon-lookup (symbol-value voices-var) :id :role other-role :gender role))
      ("alternate-gender" (tlon-lookup (symbol-value voices-var) :id :role role :gender other-gender)))))

;; TODO: replace with function that detects voice at point
(defun tlon-tts-looking-at-listener-cue-tag-p ()
  "Return t iff point is looking at a listener cue tag."
  (let ((patterns (mapcar 'cadr tlon-tts-listener-cue-patterns)))
    (seq-some 'thing-at-point-looking-at patterns)))

(defun tlon-tts-enclose-in-cue-delimiter (string)
  "Enclose STRING in listener cue delimiter."
  (format "%1$s%s%1$s\n" tlon-tts-cue-delimiter string))

(defun tlon-tts-listener-cue-full-enclose (type text)
  "Enclose TEXT in listener cue of TYPE and, if appropriate, in `voice' SSML tags.
Whether TEXT is enclosed in `voice' tags is determined by the value of
`tlon-tts-use-alternate-voice'."
  (let ((cues (alist-get type tlon-tts-listener-cues)))
    (tlon-tts-enclose-in-cue-delimiter
     (if tlon-tts-use-alternate-voice
	 (tlon-tts-use-alternate-voice-maybe-with-cue type text)
       (tlon-tts-enclose-in-listener-cues cues text)))))

(defun tlon-tts-use-alternate-voice-maybe-with-cue (type text)
  "Read TEXT with alternate voice.
Depending on TYPE, also enclose TEXT in listener cues."
  (let* ((cues (alist-get type tlon-tts-listener-cues))
	 (content (pcase type
		    ('quote text)
		    (_ (tlon-tts-enclose-in-listener-cues cues text)))))
    (tlon-tts-enclose-in-voice-tag content)))

;;;;;;; Specific

(defun tlon-tts-process-quotes ()
  "Add listener cues for quotes."
  (tlon-tts-add-listener-cues 'quote))

(defun tlon-tts-process-blockquotes ()
  "Add listener cues for blockquotes."
  (tlon-tts-add-listener-cues 'blockquote))

(defun tlon-tts-process-asides ()
  "Add listener cues for asides."
  (tlon-tts-add-listener-cues 'aside))

(defun tlon-tts-process-headings ()
  "Add listener cues for headings."
  (tlon-tts-add-listener-cues 'heading))

(defun tlon-tts-process-subheadings ()
  "Add listener cues for subheadings."
  (tlon-tts-add-listener-cues 'subheading))

(defun tlon-tts-process-images ()
  "Add listener cues for text enclosed in tags of TYPE."
  (goto-char (point-min))
  (while (re-search-forward (tlon-md-get-tag-pattern "Figure") nil t)
    (if-let* ((alt (match-string-no-properties 6)))
	(let ((caption (match-string-no-properties 2))
	      caption-cue text)
	  (unless (string-empty-p caption)
	    (setq caption-cue (alist-get (tlon-tts-get-current-language)
					 (alist-get 'image-caption tlon-tts-listener-cues)
					 nil nil #'string=)))
	  (setq text (concat alt (when caption (concat caption-cue caption))))
	  (replace-match (tlon-tts-listener-cue-full-enclose 'image (string-chop-newline text)) t t))
      (user-error "Missing alt text; match: %s" alt))))

(defun tlon-tts-ensure-all-images-have-alt-text ()
  "Ensure all images have alt text."
  (dolist (tag '("Figure" "OurWorldInData"))
    (goto-char (point-min))
    (while (re-search-forward (tlon-md-get-tag-pattern tag) nil t)
      (unless (match-string 6)
	(user-error "Some images are missing alt text; run `M-x tlon-ai-set-image-alt-text-in-buffer'")))))

(defun tlon-tts-process-owid ()
  "Add listener cues for One World In Data charts."
  (tlon-tts-add-listener-cues 'owid))

;;;;;; Report

;;;###autoload
(defun tlon-tts-generate-report ()
  "Generate a report of TTS issues potentially worth addressing."
  (interactive)
  (let ((staging-buffer (current-buffer))
	(acronyms (tlon-tts-get-missing-acronyms))
	(chemical-symbols-p (tlon-tts-check-chemical-symols))
	(emphasis-p (tlon-tts-check-emphasis))
	(en-dashes-p (tlon-tts-check-en-dashes))
	(numerals-sans-separator-p (tlon-tts-get-numerals-sans-separator))
	report-buffer)
    (with-current-buffer (get-buffer-create tlon-tts-report-buffer-name)
      (setq report-buffer (current-buffer))
      (erase-buffer)
      (when acronyms
	(insert "***Missing acronyms***\n\n")
	(dolist (acronym acronyms)
	  (insert (format "%s\n" acronym))))
      (when chemical-symbols-p
	(insert (format "\n***Chemical symbols***\n\nSearch for ‘%s’\n"
			tlon-tts-maybe-chemical-symbol)))
      (when emphasis-p
	(insert (format "\n***Emphasis***\n\nRun ‘M-x tlon-manual-fixe-emphasis’\n")))
      (when en-dashes-p
	(insert (format "\n***En dashes***\n\nSearch for ‘–’")))
      (when numerals-sans-separator-p
	(insert (format "\n***Numerals sans separator***\n\nRun ‘M-x tlon-manual-fix-add-thousands-separators’\n"))))
    (switch-to-buffer report-buffer)
    (other-window 1)
    (switch-to-buffer staging-buffer)))

;;;;;;; Missing acronyms

(defun tlon-tts-get-missing-acronyms ()
  "Return list of acronyms not found in the local or global list of abbreviations."
  (let ((abbrevs (append tlon-local-abbreviations-for-session
			 (tlon-tts-get-global-abbreviations)))
	(case-fold-search nil)
	missing)
    (goto-char (point-min))
    (while (re-search-forward "\\b\\(?:[A-Z]\\{2,\\}\\(?:\\. ?\\)?\\)+\\.?\\b" nil t)
      (let ((match (match-string-no-properties 0)))
	(unless (or (string-match (mapconcat 'car abbrevs "\\|") match)
		    (tlon-tts-looking-at-excluded-tag-p))
	  (push match missing))))
    (delete-dups missing)))

(defun tlon-tts-looking-at-excluded-tag-p ()
  "Return t iff point is looking at an excluded tag.
An excluded tag is one enclosing text that does not contain acronyms to be
processed."
  (seq-some (lambda (tag)
	      (thing-at-point-looking-at (tlon-md-get-tag-pattern tag)))
	    '("Cite" "Math" "ReplaceAudio" "Roman" "SmallCaps")))

;;;;;;; Unprocessed strings

(defun tlon-tts-check-unprocessed (string)
  "Return t iff the current buffer appears to have unprocessed STRING."
  (catch 'found
    (save-excursion
      (goto-char (point-min))
      (while (re-search-forward string nil t)
	(unless (or (thing-at-point-looking-at (tlon-md-get-tag-pattern "ReplaceAudio"))
		    ;; if en dash, exclude matches in locators
		    (when (string= string "–")
		      (thing-at-point-looking-at (tlon-md-get-tag-pattern "Cite"))))
	  (throw 'found t))))))

(defvar tlon-fix-numerals-sans-separator)
(defun tlon-tts-get-numerals-sans-separator ()
  "Return it iff the current buffer has numerals without thousands separators.
We need to use separators to get some TTS engines (such as Elevenlabs) to
pronounce the numbers correctly. This requires manual processing since some
numbers, such as years, should not be separated."
  (tlon-tts-check-unprocessed tlon-fix-numerals-sans-separator))

(defun tlon-tts-check-chemical-symols ()
  "Return t iff the current buffer appears to have unprocessed chemical symbols."
  (tlon-tts-check-unprocessed tlon-tts-maybe-chemical-symbol))

(defun tlon-tts-check-emphasis ()
  "Return t iff the current buffer appears to have unprocessed emphasis markers."
  (tlon-tts-check-unprocessed markdown-regex-italic))

(defun tlon-tts-check-en-dashes ()
  "Return t iff the current buffer appears to have unprocessed en dashes."
  (tlon-tts-check-unprocessed "–"))

;;;;;; Links

(defun tlon-tts-process-links ()
  "Replace links with their text.
Note: this function should be run after `tlon-tts-process-images' because
image links are handled differently."
  (goto-char (point-min))
  (while (re-search-forward markdown-regex-link-inline nil t)
    (cl-destructuring-bind (self-link-text . self-link-replace)
	(alist-get (tlon-tts-get-current-language) tlon-tts-self-referential-link nil nil #'string=)
      (let* ((link-text (match-string-no-properties 3))
	     (replacement (if (string= link-text self-link-text)
			      self-link-replace
			    link-text)))
	(replace-match replacement t t)))))

;;;;;; Tables

(defun tlon-tts-process-tables ()
  "Format tables for text-to-speech."
  (tlon-tts-add-listener-cues 'table)
  (tlon-tts-remove-table-separator))

(defun tlon-tts-remove-table-separator ()
  "Remove table separators in buffer."
  (goto-char (point-min))
  (while (re-search-forward tlon-tts-table-separator nil t)
    (replace-match "" t t)))

(defun tlon-tts-ensure-all-tables-have-alt-text ()
  "Ensure all tables have alt text."
  (goto-char (point-min))
  (while (re-search-forward tlon-tts-table-pattern nil t)
    (unless (thing-at-point-looking-at (tlon-md-get-tag-pattern "SimpleTable"))
      (user-error "Some tables are missing alt text"))))

;;;;;; Numbers

;;;;;;; General

(defun tlon-tts-process-numerals ()
  "Process numbers as appropriate."
  (tlon-tts-process-numerals-convert-powers)
  (tlon-tts-process-numerals-convert-roman)
  (tlon-tts-process-numerals-set-thousands-separators)
  (tlon-tts-process-80000))

;;;;;;; Specific

;;;;;;;; Convert powers

(defun tlon-tts-process-numerals-convert-powers ()
  "Replace powers with their verbal equivalents."
  (let ((language (tlon-tts-get-current-language)))
    (goto-char (point-min))
    (while (re-search-forward tlon-md-math-power nil t)
      (let* ((base (match-string-no-properties 1))
	     (raw-exponent (match-string-no-properties 2))
	     (exponent (if (string-match "[[:digit:]]+" raw-exponent)
			   (string-to-number raw-exponent)
			 raw-exponent))
	     (verbal-exponent (tlon-tts-get-verbal-exponent exponent language)))
	(replace-match (format "%s %s" base verbal-exponent) t t)))))

(defun tlon-tts-get-verbal-exponent (exponent language)
  "Return the verbal equivalent of EXPONENT in LANGUAGE."
  (or (tlon-tts-get-irregular-verbal-exponent exponent language)
      (tlon-tts-get-regular-verbal-exponent exponent language)))

(defun tlon-tts-get-regular-verbal-exponent (exponent language)
  "Return the irregular verbal equivalent of EXPONENT in LANGUAGE."
  (let ((pattern (alist-get language tlon-tts-regular-exponent-pattern nil nil #'string=)))
    (format pattern exponent)))

(defun tlon-tts-get-irregular-verbal-exponent (exponent language)
  "Return the irregular verbal equivalent of EXPONENT in LANGUAGE."
  (when-let* ((inner-list (alist-get exponent tlon-tts-irregular-exponents)))
    (alist-get language inner-list nil nil #'string=)))

;;;;;;;; Convert Roman numerals

(declare-function rst-roman-to-arabic "rst")
(defun tlon-tts-process-numerals-convert-roman ()
  "Replace Roman numerals with their Arabic equivalents."
  (goto-char (point-min))
  (while (re-search-forward (tlon-md-get-tag-pattern "Roman") nil t)
    (let* ((roman (match-string-no-properties 2))
	   (arabic (rst-roman-to-arabic roman)))
      (replace-match (number-to-string arabic) t t))))

;;;;;;;; Replace thousands separators

(defvar tlon-language-specific-thousands-separator)
(defun tlon-tts-process-numerals-set-thousands-separators ()
  "Replace narrow space with language-specific thousands separator.
Some TTS engines do not read numbers correctly when they are not separated by
periods or commas (depending on the language)."
  (goto-char (point-min))
  (let* ((default-separator (tlon-lookup tlon-language-specific-thousands-separator
					 :separator :language (tlon-tts-get-current-language)))
	 (separator (pcase tlon-tts-engine
		      ("ElevenLabs" default-separator)
		      ("Microsoft Azure" "")
		      (_ default-separator) ; fallback; for engines we haven’t yet tested
		      )))
    (while (re-search-forward (tlon-get-number-separator-pattern tlon-default-thousands-separator) nil t)
      (replace-match (replace-regexp-in-string tlon-default-thousands-separator separator (match-string 1)) t t))))

;;;;;;;; Misc

(defun tlon-tts-process-80000 ()
  "Replace 80000 with its verbal equivalent.
Bizarrely, the TTS engine reads 80000 as \"eight thousand\", at least in Spanish."
  (goto-char (point-min))
  (while (re-search-forward "80000" nil t)
    (replace-match (alist-get (tlon-tts-get-current-language) tlon-tts-80000 nil nil #'string=) t t)))

;;;;;; Currencies

(defun tlon-tts-process-currencies ()
  "Format currency with appropriate SSML tags."
  (let ((language (tlon-tts-get-current-language)))
    (dolist (cons tlon-tts-currencies)
      (let* ((pair (alist-get language (cdr cons) nil nil #'string=))
	     (symbol (regexp-quote (car cons)))
	     (pattern (format "\\(?4:%s\\)%s" symbol
			      (tlon-get-number-separator-pattern tlon-default-thousands-separator))))
	(goto-char (point-min))
	(while (re-search-forward pattern nil t)
	  (let* ((amount (match-string-no-properties 1))
		 (number (tlon-string-to-number amount tlon-default-thousands-separator))
		 (words (if (= number 1) (car pair) (cdr pair)))
		 (replacement (format "%s %s" amount words)))
	    (replace-match replacement t t)))))))

;;;;;; Process unsupported SSML tags

(defun tlon-tts-process-unsupported-ssml-tags ()
  "Remove SSML tags not supported by the current TTS engine."
  (let* ((property (tlon-lookup tlon-tts-engines :property :name tlon-tts-engine))
	 (unsupported-by-them (tlon-lookup-all tlon-tts-supported-tags :tag property nil))
	 (supported-by-us (tlon-lookup-all tlon-tts-supported-tags :tag :tlon t))
	 (tags (cl-intersection unsupported-by-them supported-by-us))
	 tags-to-remove
	 tags-to-chunkify)
    (dolist (tag tags)
      (let ((action (tlon-lookup tlon-tts-supported-tags :if-unsupported :tag tag)))
	(pcase action
	  ('remove (push tag tags-to-remove))
	  ('chunkify (push tag tags-to-chunkify)))))
    (tlon-tts-remove-unsupported-ssml-tags tags-to-remove)
    (tlon-tts-chunkify-unsupported-ssml-tags tags-to-chunkify)))

;;;;;;; Remove

(defun tlon-tts-remove-unsupported-ssml-tags (tags)
  "Remove unsupported SSML TAGS."
  (dolist (tag tags)
    (let ((cons (tlon-tts-get-cons-for-unsupported-ssml-tags tag)))
      (goto-char (point-min))
      (while (re-search-forward (car cons) nil t)
	(let ((replacement (tlon-tts-get-replacement-for-unsupported-ssml-tags cons)))
	  (replace-match replacement t t))))))

(defun tlon-tts-get-replacement-for-unsupported-ssml-tags (cons)
  "Return the replacement text from the CONS cell of an unsupported SSML tag.
The car of CONS is the search pattern and its cdr is the number of the group
capturing the replacement text. If the cdr is nil, replace with an empty string."
  (let* ((cdr (cdr cons))
	 (replacement (cond
		       ((null cdr)
			"")
		       ((numberp cdr)
			(match-string-no-properties cdr))
		       (t (match-string 2)))))
    (replace-regexp-in-string "\\\\" "\\\\\\\\" replacement)))

(defun tlon-tts-get-cons-for-unsupported-ssml-tags (tag)
  "Return a cons cell for an unsupported SSML TAG.
The car of the cons cell is the search pattern and its cdr is the number group
capturing the replacement text. If the cdr is nil, replace with an empty string.
See the end of the `tlon-tts-supported-tags' docstring for details."
  (let ((replacement (tlon-lookup tlon-tts-supported-tags :replacement :tag tag))
	(cdr 2)
	car)
    (if (listp replacement)
	(setq car (car replacement)
	      cdr (cdr replacement))
      (setq car replacement))
    (cons car cdr)))

;;;;;;; Chunkify

;; This assumes only one function will chunkify, since otherwise successive
;; functions will change positions of their predecessors
(defun tlon-tts-chunkify-unsupported-ssml-tags (tags)
  "Chunkify unsupported SSML TAGS."
  (tlon-tts-reposition-closing-voice-tag)
  (setq tlon-tts-voice-chunks '())
  (dolist (tag tags)
    (let ((cons (tlon-tts-get-cons-for-unsupported-ssml-tags tag))
	  voice replacement)
      (goto-char (point-min))
      (while (re-search-forward (car cons) nil t)
	(setq voice (match-string-no-properties 4)
	      replacement (tlon-tts-get-replacement-for-unsupported-ssml-tags cons))
	(replace-match replacement t t)
	(goto-char (match-beginning 0))
	(tlon-tts-move-point-before-break-tag)
	(push (cons (point-marker) voice) tlon-tts-voice-chunks))))
  (setq tlon-tts-voice-chunks (nreverse tlon-tts-voice-chunks)))

(defun tlon-tts-reposition-closing-voice-tag ()
  "Reposition the trailing closing `voice' tag to the end of the buffer."
  (let ((tag "</voice>")) ; TODO: get this properly from `tlon-tag-specs'
    (save-excursion
      (goto-char (point-min))
      (when (re-search-forward tag nil t)
	(replace-match "" t t)
	(tlon-md-end-of-buffer-dwim)
	(insert (concat tag "\n\n"))))))

;;;;;; Remove final `break' tag

;; Having a final break tag sometimes caused Elevenlabs to add a strange sound at the end of the narration.

(defun tlon-tts-remove-final-break-tag ()
  "Remove the final `break' tag from the buffer."
  (goto-char (point-max))
  (when (re-search-backward (tlon-md-get-tag-pattern "break") nil t)
    (replace-match "" t t)))

;;;;;; Remove extra newlines

(defun tlon-tts-remove-extra-newlines ()
  "Remove extra newlines in the current buffer."
  (goto-char (point-min))
  (while (re-search-forward "\n\\{3,\\}" nil t)
    (replace-match "\n\n" t t)))

;;;;; Global

;;;;;; Abbreviations

;;;###autoload
(defun tlon-tts-edit-global-abbreviations ()
  "Add or edit a URL correspondence in `tlon-file-global-abbreviations'."
  (interactive)
  (tlon-edit-correspondence tlon-file-global-abbreviations))

;;;;;; Phonetic replacements

;;;###autoload
(defun tlon-tts-edit-global-phonetic-replacements ()
  "Edit phonetic replacements."
  (interactive)
  (tlon-edit-correspondence tlon-file-global-phonetic-replacements))

;;;;;; Phonetic transcriptions

;;;###autoload
(defun tlon-tts-edit-global-phonetic-transcriptions ()
  "Edit phonetic transcriptions."
  (interactive)
  (tlon-edit-correspondence tlon-file-global-phonetic-transcriptions))

;;;;; Local

;;;;;; Common

(defun tlon-tts-add-in-text-cons-cell (prompts var)
  "Add an in-text cons-cell to the file-local named VAR.
PROMPTS is a cons cell with the corresponding prompts."
  (let* ((var-value (symbol-value var))
	 (key (substring-no-properties
	       (completing-read (car prompts) var-value)))
	 (default-expansion (alist-get key var-value nil nil #'string=))
	 (value (substring-no-properties
		 (completing-read (cdr prompts) (mapcar #'cdr var-value)
				  nil nil default-expansion)))
	 (cons-cell (cons key value)))
    (set var
	 (cl-remove-if (lambda (existing-cell)
			 "If a new element was set for an existing cell, remove it."
			 (string= (car existing-cell) (car cons-cell)))
		       var-value))
    (tlon-tts-set-file-local-variable var (push cons-cell var-value) 'save-excursion)))

(declare-function modify-file-local-variable "files-x")
(declare-function back-button-local "back-button")
(defun tlon-tts-set-file-local-variable (var value &optional save-excursion)
  "Set VALUE of VAR in file-local variables section.
If VAR has a value already, overwrite it. If SAVE-EXCURSION is non-nil, do not
move point to the file-local variables section."
  (modify-file-local-variable var value 'add-or-replace)
  (hack-local-variables)
  (when save-excursion
    (back-button-local 1)))

;;;;;; Abbreviations

;;;###autoload
(defun tlon-add-local-abbreviation ()
  "Add an in-text abbreviation to the local list."
  (interactive)
  (tlon-tts-add-in-text-cons-cell '("Abbrev: " . "Expanded abbrev: ")
				  'tlon-local-abbreviations))

;;;;;; Replacements

;;;###autoload
(defun tlon-add-local-replacement ()
  "Add an in-text replacement to the local list."
  (interactive)
  (tlon-tts-add-in-text-cons-cell '("Text to replace: " . "Replacement: ")
				  'tlon-local-replacements))

;;;;; Menu

;;;;;; Settings

;;;;;;; Engine

(transient-define-infix tlon-tts-menu-infix-set-engine ()
  "Set the engine."
  :class 'transient-lisp-variable
  :variable 'tlon-tts-global-engine
  :reader 'tlon-tts-set-engine-reader)

(defun tlon-tts-set-engine-reader (_ _ _)
  "Reader for `tlon-tts-menu-infix-set-engine'."
  (completing-read "Engine: " (tlon-lookup-all tlon-tts-engines :name)))

;;;;;;; Engine settings

(eval-and-compile
  (require 'eieio)
  (require 'transient))

(defclass tlon-tts-global-engine-settings-infix (transient-infix)
  ((variable :initarg :variable
	     :initform nil
	     :type (or null symbol)
	     :documentation "Variable to hold some symbol.")
   (custom-value :initarg :custom-value
		 :initform nil
		 :type t
		 :documentation "Custom value for the setting."))
  "Infix class for setting engine settings.")

(defun tlon-tts-global-engine-settings-reader (_ _ _)
  "Reader for `tlon-tts-menu-infix-set-engine-settings'."
  (let* ((choices (tlon-lookup tlon-tts-engines :choices-var :name tlon-tts-global-engine))
	 (selection (completing-read "Engine settings: " choices)))
    (assoc selection choices)))

(cl-defmethod transient-init-value ((object tlon-tts-global-engine-settings-infix))
  "Initialize the value of the infix OBJECT."
  (let* ((variable-name (tlon-lookup tlon-tts-engines :audio-var :name tlon-tts-global-engine))
	 (variable (and variable-name (intern-soft variable-name))))
    (when variable
      (setf (slot-value object 'variable) variable)
      (when (boundp variable)
	(setf (slot-value object 'custom-value) (symbol-value variable)))
      (symbol-value variable))))

(cl-defmethod transient-infix-set ((object tlon-tts-global-engine-settings-infix) value)
  "Set the value of the infix OBJECT to VALUE."
  (let* ((variable (slot-value object 'variable)))
    (when variable
      (setf (slot-value object 'custom-value) value)
      (set variable value)
      value)))

(cl-defmethod transient-format-value ((object tlon-tts-global-engine-settings-infix))
  "Format the value of the infix OBJECT."
  (let ((value (slot-value object 'custom-value)))
    (if value
	(format "%s" value)
      "Not set")))

(defun tlon-tts-menu-infix-set-engine-settings-action ()
  "Set the engine settings."
  (interactive)
  (let* ((infix (transient-suffix-object 'tlon-tts-menu-infix-set-engine-settings))
	 (value (transient-infix-read infix)))
    (transient-infix-set infix value)
    (transient--show)))

(transient-define-infix tlon-tts-menu-infix-set-engine-settings ()
  "Set the engine settings."
  :class 'tlon-tts-global-engine-settings-infix
  :argument "-s"
  :description "Settings"
  :key "-s"
  :command #'tlon-tts-menu-infix-set-engine-settings-action)

;;;;;;; Prompt

(transient-define-infix tlon-tts-menu-infix-set-prompt ()
  "Set the prompt."
  :class 'transient-lisp-variable
  :variable 'tlon-tts-prompt
  :reader 'tlon-tts-prompt-reader)

(defun tlon-tts-prompt-reader (_ _ _)
  "Reader for `tlon-tts-menu-infix-set-prompt'."
  (let* ((language (tlon-tts-get-current-language))
	 (prompts (alist-get language tlon-tts-prompts nil nil #'string=)))
    (completing-read "Prompt: " prompts)))

;;;;;;; Paragraph break duration

(transient-define-infix tlon-tts-paragraph-break-duration-infix ()
  :class 'transient-lisp-variable
  :variable 'tlon-tts-paragraph-break-duration
  :reader 'tlon-tts-paragraph-break-duration-reader)

(defun tlon-tts-paragraph-break-duration-reader (_ _ _)
  "Reader for `tlon-tts-paragraph-break-duration-infix'."
  (read-string "Duration (seconds): " tlon-tts-paragraph-break-duration))

;;;;;;; Alternate voice

(transient-define-infix tlon-tts-menu-infix-toggle-alternate-voice ()
  "Toggle the value of `tlon-tts-use-alternate-voice' in `tts' menu."
  :class 'transient-lisp-variable
  :variable 'tlon-tts-use-alternate-voice
  :reader 'tlon-tts-alternate-voice-reader)

(defun tlon-tts-alternate-voice-reader (_ _ _)
  "Reader for `tlon-tts-menu-infix-toggle-alternate-voice'."
  (tlon-transient-toggle-variable-value 'tlon-tts-use-alternate-voice))

;;;;;;; Delete chunks

(transient-define-infix tlon-tts-menu-infix-toggle-delete-file-chunks ()
  "Toggle the value of `tlon-tts-delete-file-chunks' in `tts' menu."
  :class 'transient-lisp-variable
  :variable 'tlon-tts-delete-file-chunks
  :reader 'tlon-tts-delete-file-chunks-reader)

(defun tlon-tts-delete-file-chunks-reader (_ _ _)
  "Reader for `tlon-tts-menu-infix-toggle-delete-file-chunks'."
  (tlon-transient-toggle-variable-value 'tlon-tts-delete-file-chunks))

;;;;;; Main menu

;;;###autoload (autoload 'tlon-tts-menu "tlon-tts" nil t)
(transient-define-prefix tlon-tts-menu ()
  "`tts' menu."
  [["Narration"
    ("s" "Stage content"                           tlon-tts-stage-content)
    ("n" "Narrate staged"                          tlon-tts-narrate-staged-content)
    ("e" "Generate report"                         tlon-tts-generate-report)
    ""
    "Narration options"
    ("-a" "Paragraph break duration"               tlon-tts-paragraph-break-duration-infix)
    ("-d" "Delete file chunks"                     tlon-tts-menu-infix-toggle-delete-file-chunks)
    ("-e" "Engine"                                 tlon-tts-menu-infix-set-engine)
    ("-s" "Settings"                               tlon-tts-menu-infix-set-engine-settings)
    ("-p" "Prompt"                                 tlon-tts-menu-infix-set-prompt)
    ("-v" "Use alternate voice"                    tlon-tts-menu-infix-toggle-alternate-voice)
    ""
    ("-D" "Debug"                                  tlon-menu-infix-toggle-debug)]
   ["Files"
    ("j" "Join file chunks"                        tlon-tts-join-chunks)
    ("d" "Delete file chunks"                      tlon-tts-delete-chunks-of-file)
    ("x" "Truncate audio file"                     tlon-tts-truncate-audio-file)
    ""
    "Dirs"
    ("o" "Open dir"                                tlon-tts-open-audio-directory)
    ("u" "Upload to dir"                           tlon-tts-upload-audio-file-to-server)]
   ["Edit"
    "global"
    ("a" "Abbreviation"                            tlon-tts-edit-global-abbreviations)
    ("r" "Replacement"                             tlon-tts-edit-global-phonetic-replacements)
    ("t" "Transcription"                           tlon-tts-edit-global-phonetic-transcriptions)
    ""
    "local"
    ("A" "Abbreviation"                            tlon-add-local-abbreviation)
    ("R" "Replacement"                             tlon-add-local-replacement)]])

(provide 'tlon-tts)

;;; tlon-tts.el ends here<|MERGE_RESOLUTION|>--- conflicted
+++ resolved
@@ -537,16 +537,10 @@
 (defconst tlon-microsoft-azure-voices
   '((:id "es-US-AlonsoNeural" :language "es" :gender "male" :role "main")
     (:id "es-US-PalomaNeural" :language "es" :gender "female" :role "main")
-<<<<<<< HEAD
-    (:id "es-CO-GonzaloNeural" :language "es" :gender "male" :role "alternate")
-    (:id "es-MX-DaliaNeural" :language "es" :gender "female" :role "alternate")
-    (:id "es-CO-SalomeNeural" :language "es" :gender "female")
-=======
     (:id "es-CO-GonzaloNeural" :language "es" :gender "male")
     (:id "es-CO-SalomeNeural" :language "es" :gender "female")
     (:id "es-MX-DaliaNeural" :language "es" :gender "female" :role "alternate")
     (:id "es-MX-JorgeNeural" :language "es" :gender "male" :role "alternate")
->>>>>>> cb5796b9
     (:id "es-AR-TomasNeural" :language "es" :gender "male")
     (:id "es-AR-ElenaNeural" :language "es" :gender "female"))
   "Preferred Microsoft Azure voices for different languages.
